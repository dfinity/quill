--- conflicted
+++ resolved
@@ -127,19 +127,12 @@
 type IncreaseDissolveDelay = record {
   additional_dissolve_delay_seconds : nat32;
 };
-<<<<<<< HEAD
-type JoinCommunityFund = record {};
-=======
->>>>>>> 70beff4f
 type KnownNeuron = record {
   id : opt NeuronId;
   known_neuron_data : opt KnownNeuronData;
 };
 type KnownNeuronData = record { name : text; description : opt text };
-<<<<<<< HEAD
-=======
 type ListKnownNeuronsResponse = record { known_neurons : vec KnownNeuron };
->>>>>>> 70beff4f
 type ListNeurons = record {
   neuron_ids : vec nat64;
   include_neurons_readable_by_caller : bool;
@@ -250,17 +243,10 @@
   SetDissolveTimestamp : SetDissolveTimestamp;
 };
 type Proposal = record {
-<<<<<<< HEAD
-  title : opt text;
-  summary : text;
-  url : text;
-  action : opt Action;
-=======
   url : text;
   title : opt text;
   action : opt Action;
   summary : text;
->>>>>>> 70beff4f
 };
 type ProposalData = record {
   id : opt NeuronId;
