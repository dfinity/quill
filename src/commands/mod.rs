//! This module implements the command-line API.

<<<<<<< HEAD
use crate::lib::{AnyhowResult, AuthInfo};
=======
use crate::lib::{qr, require_pem, AnyhowResult};
use anyhow::Context;
>>>>>>> 310d7d65
use clap::Parser;
use std::io::{self, Write};
use tokio::runtime::Runtime;

mod account_balance;
mod claim_neurons;
mod generate;
mod get_neuron_info;
mod get_proposal_info;
mod list_neurons;
mod list_proposals;
mod neuron_manage;
mod neuron_stake;
mod public;
mod qrcode;
mod request_status;
mod send;
mod transfer;
mod update_node_provider;

pub use public::get_ids;

#[derive(Parser)]
pub enum Command {
    /// Prints the principal id and the account id.
    PublicIds(public::PublicOpts),
    Send(send::SendOpts),
    Transfer(transfer::TransferOpts),
    /// Claim seed neurons from the Genesis Token Canister.
    ClaimNeurons,
    NeuronStake(neuron_stake::StakeOpts),
    NeuronManage(neuron_manage::ManageOpts),
    /// Signs the query for all neurons belonging to the signing principal.
    ListNeurons(list_neurons::ListNeuronsOpts),
    ListProposals(list_proposals::ListProposalsOpts),
    GetProposalInfo(get_proposal_info::GetProposalInfoOpts),
    GetNeuronInfo(get_neuron_info::GetNeuronInfoOpts),
    /// Queries a ledger account balance.
    AccountBalance(account_balance::AccountBalanceOpts),
    /// Update node provider details
    UpdateNodeProvider(update_node_provider::UpdateNodeProviderOpts),
    /// Generate a mnemonic seed phrase and generate or recover PEM.
    Generate(generate::GenerateOpts),
    /// Print QR Scanner dapp QR code: scan to start dapp to submit QR results.
    ScannerQRCode,
    /// Print QR code for data e.g. principal id.
    QRCode(qrcode::QRCodeOpts),
}

<<<<<<< HEAD
pub fn exec(auth: &AuthInfo, cmd: Command) -> AnyhowResult {
    let runtime = Runtime::new().expect("Unable to create a runtime");
    match cmd {
        Command::PublicIds(opts) => public::exec(auth, opts),
        Command::Transfer(opts) => transfer::exec(auth, opts).and_then(|out| print(&out)),
        Command::NeuronStake(opts) => neuron_stake::exec(auth, opts).and_then(|out| print(&out)),
        Command::NeuronManage(opts) => neuron_manage::exec(auth, opts).and_then(|out| print(&out)),
        Command::ListNeurons(opts) => list_neurons::exec(auth, opts).and_then(|out| print(&out)),
        Command::ClaimNeurons => claim_neurons::exec(auth).and_then(|out| print(&out)),
=======
pub fn exec(pem: &Option<String>, qr: bool, cmd: Command) -> AnyhowResult {
    let runtime = Runtime::new().expect("Unable to create a runtime");
    match cmd {
        Command::PublicIds(opts) => public::exec(pem, opts),
        Command::Transfer(opts) => {
            let pem = require_pem(pem)?;
            transfer::exec(&pem, opts).and_then(|out| print_vec(qr, &out))
        }
        Command::NeuronStake(opts) => {
            let pem = require_pem(pem)?;
            neuron_stake::exec(&pem, opts).and_then(|out| print_vec(qr, &out))
        }
        Command::NeuronManage(opts) => {
            let pem = require_pem(pem)?;
            neuron_manage::exec(&pem, opts).and_then(|out| print_vec(qr, &out))
        }
        Command::ListNeurons(opts) => {
            let pem = require_pem(pem)?;
            list_neurons::exec(&pem, opts).and_then(|out| print_vec(qr, &out))
        }
        Command::ClaimNeurons => {
            let pem = require_pem(pem)?;
            claim_neurons::exec(&pem).and_then(|out| print_vec(qr, &out))
        }
>>>>>>> 310d7d65
        Command::ListProposals(opts) => {
            runtime.block_on(async { list_proposals::exec(opts).await })
        }
        Command::GetProposalInfo(opts) => {
            runtime.block_on(async { get_proposal_info::exec(opts).await })
        }
        Command::GetNeuronInfo(opts) => {
            runtime.block_on(async { get_neuron_info::exec(opts).await })
        }
        Command::AccountBalance(opts) => {
            runtime.block_on(async { account_balance::exec(opts).await })
        }
        Command::UpdateNodeProvider(opts) => {
            update_node_provider::exec(auth, opts).and_then(|out| print(&out))
        }
        Command::Send(opts) => runtime.block_on(async { send::exec(opts).await }),
        Command::Generate(opts) => generate::exec(opts),
        // QR code for URL: https://p5deo-6aaaa-aaaab-aaaxq-cai.raw.ic0.app/
        // Source code: https://github.com/ninegua/ic-qr-scanner
        Command::ScannerQRCode => {
            println!(
                "█████████████████████████████████████
█████████████████████████████████████
████ ▄▄▄▄▄ █▀█ █▄▀▄▀▄█ ▄ █ ▄▄▄▄▄ ████
████ █   █ █▀▀▀█ ▀▀█▄▀████ █   █ ████
████ █▄▄▄█ █▀ █▀▀██▀▀█ ▄ █ █▄▄▄█ ████
████▄▄▄▄▄▄▄█▄▀ ▀▄█ ▀▄█▄█▄█▄▄▄▄▄▄▄████
████▄▄▄▄ ▀▄  ▄▀▄ ▄ █▀▄▀▀▀ ▀ ▀▄█▄▀████
████▄█  █ ▄█▀█▄▀█▄  ▄▄ █ █   ▀█▀█████
████▄▀ ▀ █▄▄▄ ▄   █▄▀   █ ▀▀▀▄▄█▀████
████▄██▀▄▀▄▄ █▀█ ▄▄▄▄███▄█▄▀ ▄▄▀█████
████ ▀▄▀▄█▄▀▄▄▄▀█ ▄▄▀▄▀▀▀▄▀▀▀▄ █▀████
████ █▀██▀▄██▀▄█ █▀  █▄█▄▀▀  █▄▀█████
████▄████▄▄▄  ▀▀█▄▄██▄▀█ ▄▄▄ ▀   ████
████ ▄▄▄▄▄ █▄▄██▀▄▀ ▄█▄  █▄█ ▄▄▀█████
████ █   █ █  █▀▄▄▀▄ ▄▀▀▄▄▄ ▄▀ ▄▀████
████ █▄▄▄█ █ █▄▀▄██ ██▄█▀ ▄█  ▄ █████
████▄▄▄▄▄▄▄█▄▄▄▄▄▄██▄▄█▄████▄▄▄██████
█████████████████████████████████████
█████████████████████████████████████"
            );
            Ok(())
        }
        Command::QRCode(opts) => qrcode::exec(opts),
    }
}

// Using println! for printing to STDOUT and piping it to other tools leads to
// the problem that when the other tool closes its stream, the println! macro
// panics on the error and the whole binary crashes. This function provides a
// graceful handling of the error.
fn print<T>(arg: &T) -> AnyhowResult
where
    T: ?Sized + serde::ser::Serialize,
{
    if let Err(e) = io::stdout().write_all(serde_json::to_string(&arg)?.as_bytes()) {
        if e.kind() != std::io::ErrorKind::BrokenPipe {
            eprintln!("{}", e);
            std::process::exit(1);
        }
    }
    Ok(())
}

fn print_qr<T>(arg: &T, pause: bool) -> AnyhowResult
where
    T: serde::ser::Serialize,
{
    let json = serde_json::to_string(&arg)?;
    let mut e = flate2::write::GzEncoder::new(Vec::new(), flate2::Compression::default());
    e.write_all(json.as_bytes()).unwrap();
    let json = e.finish().unwrap();
    let json = base64::encode(json);
    qr::print_qr(json.as_str());
    if pause {
        let mut input_string = String::new();
        std::io::stdin()
            .read_line(&mut input_string)
            .expect("Failed to read line");
    }
    Ok(())
}

fn print_vec<T>(qr: bool, arg: &[T]) -> AnyhowResult
where
    T: serde::ser::Serialize,
{
    if !qr {
        print(arg)
    } else {
        for (i, a) in arg.iter().enumerate() {
            print_qr(&a, i != arg.len() - 1).context("Failed to print QR code")?;
        }
        Ok(())
    }
}<|MERGE_RESOLUTION|>--- conflicted
+++ resolved
@@ -1,11 +1,7 @@
 //! This module implements the command-line API.
 
-<<<<<<< HEAD
-use crate::lib::{AnyhowResult, AuthInfo};
-=======
-use crate::lib::{qr, require_pem, AnyhowResult};
+use crate::lib::{qr, AnyhowResult, AuthInfo};
 use anyhow::Context;
->>>>>>> 310d7d65
 use clap::Parser;
 use std::io::{self, Write};
 use tokio::runtime::Runtime;
@@ -55,42 +51,21 @@
     QRCode(qrcode::QRCodeOpts),
 }
 
-<<<<<<< HEAD
-pub fn exec(auth: &AuthInfo, cmd: Command) -> AnyhowResult {
+pub fn exec(auth: &AuthInfo, qr: bool, cmd: Command) -> AnyhowResult {
     let runtime = Runtime::new().expect("Unable to create a runtime");
     match cmd {
         Command::PublicIds(opts) => public::exec(auth, opts),
-        Command::Transfer(opts) => transfer::exec(auth, opts).and_then(|out| print(&out)),
-        Command::NeuronStake(opts) => neuron_stake::exec(auth, opts).and_then(|out| print(&out)),
-        Command::NeuronManage(opts) => neuron_manage::exec(auth, opts).and_then(|out| print(&out)),
-        Command::ListNeurons(opts) => list_neurons::exec(auth, opts).and_then(|out| print(&out)),
-        Command::ClaimNeurons => claim_neurons::exec(auth).and_then(|out| print(&out)),
-=======
-pub fn exec(pem: &Option<String>, qr: bool, cmd: Command) -> AnyhowResult {
-    let runtime = Runtime::new().expect("Unable to create a runtime");
-    match cmd {
-        Command::PublicIds(opts) => public::exec(pem, opts),
-        Command::Transfer(opts) => {
-            let pem = require_pem(pem)?;
-            transfer::exec(&pem, opts).and_then(|out| print_vec(qr, &out))
-        }
+        Command::Transfer(opts) => transfer::exec(auth, opts).and_then(|out| print_vec(qr, &out)),
         Command::NeuronStake(opts) => {
-            let pem = require_pem(pem)?;
-            neuron_stake::exec(&pem, opts).and_then(|out| print_vec(qr, &out))
+            neuron_stake::exec(auth, opts).and_then(|out| print_vec(qr, &out))
         }
         Command::NeuronManage(opts) => {
-            let pem = require_pem(pem)?;
-            neuron_manage::exec(&pem, opts).and_then(|out| print_vec(qr, &out))
+            neuron_manage::exec(auth, opts).and_then(|out| print_vec(qr, &out))
         }
         Command::ListNeurons(opts) => {
-            let pem = require_pem(pem)?;
-            list_neurons::exec(&pem, opts).and_then(|out| print_vec(qr, &out))
+            list_neurons::exec(auth, opts).and_then(|out| print_vec(qr, &out))
         }
-        Command::ClaimNeurons => {
-            let pem = require_pem(pem)?;
-            claim_neurons::exec(&pem).and_then(|out| print_vec(qr, &out))
-        }
->>>>>>> 310d7d65
+        Command::ClaimNeurons => claim_neurons::exec(auth).and_then(|out| print_vec(qr, &out)),
         Command::ListProposals(opts) => {
             runtime.block_on(async { list_proposals::exec(opts).await })
         }
