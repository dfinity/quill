--- conflicted
+++ resolved
@@ -26,13 +26,9 @@
     NeuronStake(neuron_stake::StakeOpts),
     NeuronManage(neuron_manage::ManageOpts),
     /// Signs the query for all neurons belonging to the signin principal.
-<<<<<<< HEAD
     ListNeurons(list_neurons::ListNeuronsOpts),
-=======
-    ListNeurons,
     /// Queries a ledger account balance
     AccountBalance(account_balance::AccountBalanceOpts),
->>>>>>> 3163cd50
 }
 
 pub fn exec(pem: &Option<String>, cmd: Command) -> AnyhowResult {
@@ -52,22 +48,15 @@
                 .await
                 .and_then(|out| print(&out))
         }),
-<<<<<<< HEAD
         Command::Send(opts) => runtime.block_on(async { send::exec(pem, opts).await }),
         Command::ListNeurons(opts) => runtime.block_on(async {
             list_neurons::exec(pem, opts)
                 .await
                 .and_then(|out| print(&out))
         }),
-=======
-        Command::Send(opts) => runtime.block_on(async { send::exec(opts).await }),
-        Command::ListNeurons => {
-            runtime.block_on(async { list_neurons::exec(pem).await.and_then(|out| print(&out)) })
-        }
         Command::AccountBalance(opts) => {
             runtime.block_on(async { account_balance::exec(opts).await })
         }
->>>>>>> 3163cd50
     }
 }
 
