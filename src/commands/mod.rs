--- conflicted
+++ resolved
@@ -28,53 +28,26 @@
 
 #[derive(Parser)]
 pub enum Command {
-<<<<<<< HEAD
-    PublicIds(BaseOpts<public::PublicOpts>),
-    Send(BaseOpts<send::SendOpts>),
-    Transfer(BaseOpts<transfer::TransferOpts>),
-    ClaimNeurons(BaseOpts<claim_neurons::ClaimNeuronOpts>),
-    NeuronStake(BaseOpts<neuron_stake::StakeOpts>),
-    NeuronManage(BaseOpts<neuron_manage::ManageOpts>),
-    ListNeurons(BaseOpts<list_neurons::ListNeuronsOpts>),
-    ListProposals(BaseOpts<list_proposals::ListProposalsOpts>),
-    GetProposalInfo(BaseOpts<get_proposal_info::GetProposalInfoOpts>),
-    GetNeuronInfo(BaseOpts<get_neuron_info::GetNeuronInfoOpts>),
-    AccountBalance(BaseOpts<account_balance::AccountBalanceOpts>),
-    UpdateNodeProvider(BaseOpts<update_node_provider::UpdateNodeProviderOpts>),
-    ReplaceNodeProviderId(BaseOpts<replace_node_provide_id::ReplaceNodeProviderIdOpts>),
-    Generate(generate::GenerateOpts),
-    /// Print QR Scanner dapp QR code: scan to start dapp to submit QR results.
-    ScannerQRCode,
-    QRCode(BaseOpts<qrcode::QRCodeOpts>),
-=======
-    /// Prints the principal id and the account id.
     PublicIds(public::PublicOpts),
     Send(send::SendOpts),
     Transfer(transfer::TransferOpts),
-    /// Claim seed neurons from the Genesis Token Canister.
-    ClaimNeurons,
+    ClaimNeurons(claim_neurons::ClaimNeuronOpts),
     NeuronStake(neuron_stake::StakeOpts),
     NeuronManage(neuron_manage::ManageOpts),
-    /// Signs the query for all neurons belonging to the signing principal.
     ListNeurons(list_neurons::ListNeuronsOpts),
     ListProposals(list_proposals::ListProposalsOpts),
     GetProposalInfo(get_proposal_info::GetProposalInfoOpts),
     GetNeuronInfo(get_neuron_info::GetNeuronInfoOpts),
-    /// Queries a ledger account balance.
     AccountBalance(account_balance::AccountBalanceOpts),
-    /// Update node provider details
     UpdateNodeProvider(update_node_provider::UpdateNodeProviderOpts),
     ReplaceNodeProviderId(replace_node_provide_id::ReplaceNodeProviderIdOpts),
     #[clap(subcommand)]
     Ckbtc(ckbtc::CkbtcCommand),
     Sns(sns::SnsOpts),
-    /// Generate a mnemonic seed phrase and generate or recover PEM.
     Generate(generate::GenerateOpts),
     /// Print QR Scanner dapp QR code: scan to start dapp to submit QR results.
     ScannerQRCode,
-    /// Print QR code for data e.g. principal id.
     QRCode(qrcode::QRCodeOpts),
->>>>>>> 1d37ea9c
 }
 
 pub fn dispatch(auth: &AuthInfo, cmd: Command, fetch_root_key: bool, qr: bool) -> AnyhowResult {
@@ -96,7 +69,7 @@
             let out = list_neurons::exec(auth, opts)?;
             print_vec(qr, &out)?;
         }
-        Command::ClaimNeurons => {
+        Command::ClaimNeurons(_) => {
             claim_neurons::exec(auth).and_then(|out| print_vec(qr, &out))?;
         }
         Command::ListProposals(opts) => {
