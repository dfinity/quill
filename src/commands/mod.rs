//! This module implements the command-line API.

use crate::lib::{require_pem, AnyhowResult};
use clap::Parser;
use std::io::{self, Write};
use tokio::runtime::Runtime;

mod account_balance;
mod claim_neurons;
mod get_proposal_info;
mod list_neurons;
mod list_proposals;
mod neuron_manage;
mod neuron_stake;
mod public;
mod request_status;
mod send;
mod transfer;

pub use public::get_ids;

#[derive(Parser)]
pub enum Command {
    /// Prints the principal id and the account id.
    PublicIds(public::PublicOpts),
    Send(send::SendOpts),
    Transfer(transfer::TransferOpts),
    /// Claim seed neurons from the Genesis Token Canister.
    ClaimNeurons,
    NeuronStake(neuron_stake::StakeOpts),
    NeuronManage(neuron_manage::ManageOpts),
    /// Signs the query for all neurons belonging to the signin principal.
    ListNeurons(list_neurons::ListNeuronsOpts),
    ListProposals(list_proposals::ListProposalsOpts),
    GetProposalInfo(get_proposal_info::GetProposalInfoOpts),
    /// Queries a ledger account balance
    AccountBalance(account_balance::AccountBalanceOpts),
}

pub fn exec(pem: &Option<String>, cmd: Command) -> AnyhowResult {
    let runtime = Runtime::new().expect("Unable to create a runtime");
    match cmd {
        Command::PublicIds(opts) => public::exec(pem, opts),
        Command::Transfer(opts) => {
            let pem = require_pem(pem)?;
            transfer::exec(&pem, opts).and_then(|out| print(&out))
        }
        Command::NeuronStake(opts) => {
            let pem = require_pem(pem)?;
            neuron_stake::exec(&pem, opts).and_then(|out| print(&out))
        }
        Command::NeuronManage(opts) => {
            let pem = require_pem(pem)?;
            neuron_manage::exec(&pem, opts).and_then(|out| print(&out))
        }
        Command::ListNeurons(opts) => {
            let pem = require_pem(pem)?;
            list_neurons::exec(&pem, opts).and_then(|out| print(&out))
        }
<<<<<<< HEAD
        Command::ClaimNeurons => runtime.block_on(async {
            require_pem(pem)?;
            claim_neurons::exec(pem).await.and_then(|out| print(&out))
        }),
        Command::NeuronStake(opts) => runtime.block_on(async {
            require_pem(pem)?;
            neuron_stake::exec(pem, opts)
                .await
                .and_then(|out| print(&out))
        }),
        Command::NeuronManage(opts) => runtime.block_on(async {
            require_pem(pem)?;
            neuron_manage::exec(pem, opts)
                .await
                .and_then(|out| print(&out))
        }),
        Command::ListNeurons(opts) => runtime.block_on(async {
            require_pem(pem)?;
            list_neurons::exec(pem, opts)
                .await
                .and_then(|out| print(&out))
        }),
=======
>>>>>>> 95546daf
        Command::ListProposals(opts) => {
            runtime.block_on(async { list_proposals::exec(opts).await })
        }
        Command::GetProposalInfo(opts) => {
            runtime.block_on(async { get_proposal_info::exec(opts).await })
        }
        Command::AccountBalance(opts) => {
            runtime.block_on(async { account_balance::exec(opts).await })
        }
        Command::Send(opts) => runtime.block_on(async { send::exec(opts).await }),
    }
}

// Using println! for printing to STDOUT and piping it to other tools leads to
// the problem that when the other tool closes its stream, the println! macro
// panics on the error and the whole binary crashes. This function provides a
// graceful handling of the error.
fn print<T>(arg: &T) -> AnyhowResult
where
    T: ?Sized + serde::ser::Serialize,
{
    if let Err(e) = io::stdout().write_all(serde_json::to_string(&arg)?.as_bytes()) {
        if e.kind() != std::io::ErrorKind::BrokenPipe {
            eprintln!("{}", e);
            std::process::exit(1);
        }
    }
    Ok(())
}<|MERGE_RESOLUTION|>--- conflicted
+++ resolved
@@ -57,31 +57,10 @@
             let pem = require_pem(pem)?;
             list_neurons::exec(&pem, opts).and_then(|out| print(&out))
         }
-<<<<<<< HEAD
-        Command::ClaimNeurons => runtime.block_on(async {
-            require_pem(pem)?;
-            claim_neurons::exec(pem).await.and_then(|out| print(&out))
-        }),
-        Command::NeuronStake(opts) => runtime.block_on(async {
-            require_pem(pem)?;
-            neuron_stake::exec(pem, opts)
-                .await
-                .and_then(|out| print(&out))
-        }),
-        Command::NeuronManage(opts) => runtime.block_on(async {
-            require_pem(pem)?;
-            neuron_manage::exec(pem, opts)
-                .await
-                .and_then(|out| print(&out))
-        }),
-        Command::ListNeurons(opts) => runtime.block_on(async {
-            require_pem(pem)?;
-            list_neurons::exec(pem, opts)
-                .await
-                .and_then(|out| print(&out))
-        }),
-=======
->>>>>>> 95546daf
+        Command::ClaimNeurons => {
+            let pem = require_pem(pem)?;
+            claim_neurons::exec(&pem).and_then(|out| print(&out))
+        }
         Command::ListProposals(opts) => {
             runtime.block_on(async { list_proposals::exec(opts).await })
         }
