use crate::commands::request_status;
use crate::lib::{
    get_ic_url, parse_query_response, read_from_file,
    signing::{Ingress, IngressWithRequestId},
    AnyhowResult,
};
use anyhow::anyhow;
use candid::CandidType;
use clap::Parser;
use ic_agent::agent::ReplicaV2Transport;
use ic_agent::{agent::http_transport::ReqwestHttpReplicaV2Transport, RequestId};
use ic_types::principal::Principal;
use ledger_canister::{ICPTs, Subaccount};
use serde::{Deserialize, Serialize};
use std::str::FromStr;

#[derive(
    Serialize,
    Deserialize,
    CandidType,
    Clone,
    Copy,
    Hash,
    Debug,
<<<<<<< HEAD
=======
    Default,
>>>>>>> 8b93219e
    PartialEq,
    Eq,
    PartialOrd,
    Ord,
<<<<<<< HEAD
    Default,
=======
>>>>>>> 8b93219e
)]
pub struct Memo(pub u64);

#[derive(CandidType)]
pub struct TimeStamp {
    pub timestamp_nanos: u64,
}

#[derive(CandidType)]
pub struct SendArgs {
    pub memo: Memo,
    pub amount: ICPTs,
    pub fee: ICPTs,
    pub from_subaccount: Option<Subaccount>,
    pub to: String,
    pub created_at_time: Option<TimeStamp>,
}

/// Sends a signed message or a set of messages.
#[derive(Parser)]
pub struct SendOpts {
    /// Path to the signed message
    file_name: String,

    /// Will display the signed message, but not send it.
    #[clap(long)]
    dry_run: bool,

    /// Skips confirmation and sends the message directly.
    #[clap(long)]
    yes: bool,
}

pub async fn exec(opts: SendOpts) -> AnyhowResult {
    let json = read_from_file(&opts.file_name)?;
    if let Ok(val) = serde_json::from_str::<Ingress>(&json) {
        send(&val, &opts).await?;
    } else if let Ok(vals) = serde_json::from_str::<Vec<Ingress>>(&json) {
        for msg in vals {
            send(&msg, &opts).await?;
        }
    } else if let Ok(vals) = serde_json::from_str::<Vec<IngressWithRequestId>>(&json) {
        for tx in vals {
            submit_ingress_and_check_status(&tx, &opts).await?;
        }
    } else {
        return Err(anyhow!("Invalid JSON content"));
    }
    Ok(())
}

pub async fn submit_unsigned_ingress(
    canister_id: Principal,
    method_name: &str,
    args: Vec<u8>,
    dry_run: bool,
) -> AnyhowResult {
    let msg = crate::lib::signing::sign("", canister_id, method_name, args)?;
    let ingress = msg.message;
    send(
        &ingress,
        &SendOpts {
            file_name: Default::default(),
            yes: false,
            dry_run,
        },
    )
    .await
}

async fn submit_ingress_and_check_status(
    message: &IngressWithRequestId,
    opts: &SendOpts,
) -> AnyhowResult {
    send(&message.ingress, opts).await?;
    if opts.dry_run {
        return Ok(());
    }
    let (_, _, method_name, _) = &message.ingress.parse()?;
    match request_status::submit(&message.request_status, Some(method_name.to_string())).await {
        Ok(result) => println!("{}\n", result),
        Err(err) => println!("{}\n", err),
    };
    Ok(())
}

async fn send(message: &Ingress, opts: &SendOpts) -> AnyhowResult {
    let (sender, canister_id, method_name, args) = message.parse()?;

    println!("Sending message with\n");
    println!("  Call type:   {}", message.call_type);
    println!("  Sender:      {}", sender);
    println!("  Canister id: {}", canister_id);
    println!("  Method name: {}", method_name);
    println!("  Arguments:   {}", args);

    if opts.dry_run {
        return Ok(());
    }

    if message.call_type == "update" && !opts.yes {
        println!("\nDo you want to send this message? [y/N]");
        let mut input = String::new();
        std::io::stdin().read_line(&mut input)?;
        if !["y", "yes"].contains(&input.to_lowercase().trim()) {
            std::process::exit(0);
        }
    }

    let transport = ReqwestHttpReplicaV2Transport::create(get_ic_url())?;
    let content = hex::decode(&message.content)?;

    match message.call_type.as_str() {
        "query" => {
            let response = parse_query_response(
                transport.query(canister_id, content).await?,
                canister_id,
                &method_name,
            )?;
            println!("Response: {}", response);
        }
        "update" => {
            let request_id = RequestId::from_str(
                &message
                    .clone()
                    .request_id
                    .expect("Cannot get request_id from the update message"),
            )?;
            transport.call(canister_id, content, request_id).await?;
            let request_id = format!("0x{}", String::from(request_id));
            println!("Request ID: {}", request_id);
        }
        _ => unreachable!(),
    }
    Ok(())
}<|MERGE_RESOLUTION|>--- conflicted
+++ resolved
@@ -22,18 +22,11 @@
     Copy,
     Hash,
     Debug,
-<<<<<<< HEAD
-=======
     Default,
->>>>>>> 8b93219e
     PartialEq,
     Eq,
     PartialOrd,
     Ord,
-<<<<<<< HEAD
-    Default,
-=======
->>>>>>> 8b93219e
 )]
 pub struct Memo(pub u64);
 
