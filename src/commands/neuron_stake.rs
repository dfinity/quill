use crate::{
<<<<<<< HEAD
    commands::{send::Memo, sign::sign_ingress_with_request_status_query, transfer},
    lib::{
        governance_canister_id, sign::signed_message::IngressWithRequestId, AnyhowResult, AuthInfo,
=======
    commands::{send::Memo, transfer},
    lib::{
        governance_canister_id,
        signing::{sign_ingress_with_request_status_query, IngressWithRequestId},
        AnyhowResult,
>>>>>>> cf90eb73
    },
};
use anyhow::anyhow;
use candid::{CandidType, Encode};
use clap::Parser;
use ic_nns_constants::GOVERNANCE_CANISTER_ID;
use ic_types::Principal;
use ledger_canister::{AccountIdentifier, Subaccount};

#[derive(CandidType)]
pub struct ClaimOrRefreshNeuronFromAccount {
    pub memo: Memo,
    pub controller: Option<Principal>,
}

/// Signs topping up of a neuron (new or existing).
#[derive(Parser)]
pub struct StakeOpts {
    /// ICPs to be staked on the newly created neuron.
    #[clap(long)]
    amount: Option<String>,

    /// The name of the neuron (up to 8 ASCII characters).
    #[clap(long, validator(neuron_name_validator))]
    name: Option<String>,

    /// The nonce of the neuron.
    #[clap(long, validator(neuron_name_validator), conflicts_with("name"))]
    nonce: Option<u64>,

    /// Transaction fee, default is 10000 e8s.
    #[clap(long)]
    fee: Option<String>,
}

<<<<<<< HEAD
pub async fn exec(auth: &AuthInfo, opts: StakeOpts) -> AnyhowResult<Vec<IngressWithRequestId>> {
    let (controller, _) = crate::commands::public::get_ids(auth)?;
=======
pub fn exec(pem: &str, opts: StakeOpts) -> AnyhowResult<Vec<IngressWithRequestId>> {
    let (controller, _) = crate::commands::public::get_ids(&Some(pem.to_string()))?;
>>>>>>> cf90eb73
    let nonce = match (&opts.nonce, &opts.name) {
        (Some(nonce), _) => *nonce,
        (_, Some(name)) => convert_name_to_nonce(name),
        _ => return Err(anyhow!("Either a nonce or a name should be specified")),
    };
    let gov_subaccount = get_neuron_subaccount(&controller, nonce);
    let account = AccountIdentifier::new(GOVERNANCE_CANISTER_ID.get(), Some(gov_subaccount));
    let mut messages = match opts.amount {
<<<<<<< HEAD
        Some(amount) => {
            transfer::exec(
                auth,
                transfer::TransferOpts {
                    to: account.to_hex(),
                    amount,
                    fee: opts.fee,
                    memo: Some(nonce.to_string()),
                },
            )
            .await?
        }
=======
        Some(amount) => transfer::exec(
            pem,
            transfer::TransferOpts {
                to: account.to_hex(),
                amount,
                fee: opts.fee,
                memo: Some(nonce.to_string()),
            },
        )?,
>>>>>>> cf90eb73
        _ => Vec::new(),
    };
    let args = Encode!(&ClaimOrRefreshNeuronFromAccount {
        memo: Memo(nonce),
        controller: Some(controller),
    })?;

<<<<<<< HEAD
    messages.push(
        sign_ingress_with_request_status_query(
            auth,
            governance_canister_id(),
            "claim_or_refresh_neuron_from_account",
            args,
        )
        .await?,
    );
=======
    messages.push(sign_ingress_with_request_status_query(
        pem,
        governance_canister_id(),
        "claim_or_refresh_neuron_from_account",
        args,
    )?);
>>>>>>> cf90eb73

    Ok(messages)
}

// This function _must_ correspond to how the governance canister computes the
// subaccount.
fn get_neuron_subaccount(controller: &Principal, nonce: u64) -> Subaccount {
    use openssl::sha::Sha256;
    let mut data = Sha256::new();
    data.update(&[0x0c]);
    data.update(b"neuron-stake");
    data.update(controller.as_slice());
    data.update(&nonce.to_be_bytes());
    Subaccount(data.finish())
}

fn convert_name_to_nonce(name: &str) -> u64 {
    let mut bytes = std::collections::VecDeque::from(name.as_bytes().to_vec());
    while bytes.len() < 8 {
        bytes.push_front(0)
    }
    let mut arr: [u8; 8] = [0; 8];
    arr.copy_from_slice(&bytes.into_iter().collect::<Vec<_>>());
    u64::from_be_bytes(arr)
}

fn neuron_name_validator(name: &str) -> Result<(), String> {
    // Convert to bytes before checking the length to restrict it to ASCII only
    if name.as_bytes().len() > 8 {
        return Err("The neuron name must be 8 character or less".to_string());
    }
    Ok(())
}<|MERGE_RESOLUTION|>--- conflicted
+++ resolved
@@ -1,15 +1,9 @@
 use crate::{
-<<<<<<< HEAD
-    commands::{send::Memo, sign::sign_ingress_with_request_status_query, transfer},
-    lib::{
-        governance_canister_id, sign::signed_message::IngressWithRequestId, AnyhowResult, AuthInfo,
-=======
     commands::{send::Memo, transfer},
     lib::{
         governance_canister_id,
         signing::{sign_ingress_with_request_status_query, IngressWithRequestId},
-        AnyhowResult,
->>>>>>> cf90eb73
+        AnyhowResult, AuthInfo,
     },
 };
 use anyhow::anyhow;
@@ -45,13 +39,8 @@
     fee: Option<String>,
 }
 
-<<<<<<< HEAD
-pub async fn exec(auth: &AuthInfo, opts: StakeOpts) -> AnyhowResult<Vec<IngressWithRequestId>> {
+pub fn exec(auth: &AuthInfo, opts: StakeOpts) -> AnyhowResult<Vec<IngressWithRequestId>> {
     let (controller, _) = crate::commands::public::get_ids(auth)?;
-=======
-pub fn exec(pem: &str, opts: StakeOpts) -> AnyhowResult<Vec<IngressWithRequestId>> {
-    let (controller, _) = crate::commands::public::get_ids(&Some(pem.to_string()))?;
->>>>>>> cf90eb73
     let nonce = match (&opts.nonce, &opts.name) {
         (Some(nonce), _) => *nonce,
         (_, Some(name)) => convert_name_to_nonce(name),
@@ -60,22 +49,8 @@
     let gov_subaccount = get_neuron_subaccount(&controller, nonce);
     let account = AccountIdentifier::new(GOVERNANCE_CANISTER_ID.get(), Some(gov_subaccount));
     let mut messages = match opts.amount {
-<<<<<<< HEAD
-        Some(amount) => {
-            transfer::exec(
-                auth,
-                transfer::TransferOpts {
-                    to: account.to_hex(),
-                    amount,
-                    fee: opts.fee,
-                    memo: Some(nonce.to_string()),
-                },
-            )
-            .await?
-        }
-=======
         Some(amount) => transfer::exec(
-            pem,
+            auth,
             transfer::TransferOpts {
                 to: account.to_hex(),
                 amount,
@@ -83,7 +58,6 @@
                 memo: Some(nonce.to_string()),
             },
         )?,
->>>>>>> cf90eb73
         _ => Vec::new(),
     };
     let args = Encode!(&ClaimOrRefreshNeuronFromAccount {
@@ -91,24 +65,12 @@
         controller: Some(controller),
     })?;
 
-<<<<<<< HEAD
-    messages.push(
-        sign_ingress_with_request_status_query(
-            auth,
-            governance_canister_id(),
-            "claim_or_refresh_neuron_from_account",
-            args,
-        )
-        .await?,
-    );
-=======
     messages.push(sign_ingress_with_request_status_query(
-        pem,
+        auth,
         governance_canister_id(),
         "claim_or_refresh_neuron_from_account",
         args,
     )?);
->>>>>>> cf90eb73
 
     Ok(messages)
 }
