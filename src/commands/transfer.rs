--- conflicted
+++ resolved
@@ -2,14 +2,8 @@
 use crate::lib::{
     ledger_canister_id,
     signing::{sign_ingress_with_request_status_query, IngressWithRequestId},
-    AnyhowResult,
+    AnyhowResult, AuthInfo,
 };
-<<<<<<< HEAD
-use crate::lib::{
-    ledger_canister_id, sign::signed_message::IngressWithRequestId, AnyhowResult, AuthInfo,
-};
-=======
->>>>>>> cf90eb73
 use anyhow::anyhow;
 use candid::Encode;
 use clap::Parser;
@@ -34,11 +28,7 @@
     pub fee: Option<String>,
 }
 
-<<<<<<< HEAD
-pub async fn exec(auth: &AuthInfo, opts: TransferOpts) -> AnyhowResult<Vec<IngressWithRequestId>> {
-=======
-pub fn exec(pem: &str, opts: TransferOpts) -> AnyhowResult<Vec<IngressWithRequestId>> {
->>>>>>> cf90eb73
+pub fn exec(auth: &AuthInfo, opts: TransferOpts) -> AnyhowResult<Vec<IngressWithRequestId>> {
     let amount =
         parse_icpts(&opts.amount).map_err(|err| anyhow!("Could not add ICPs and e8s: {}", err))?;
     let fee = opts.fee.map_or(Ok(TRANSACTION_FEE), |v| {
@@ -61,12 +51,7 @@
         created_at_time: None,
     })?;
 
-<<<<<<< HEAD
-    let msg = sign_ingress_with_request_status_query(auth, ledger_canister_id(), "send_dfx", args)
-        .await?;
-=======
-    let msg = sign_ingress_with_request_status_query(pem, ledger_canister_id(), "send_dfx", args)?;
->>>>>>> cf90eb73
+    let msg = sign_ingress_with_request_status_query(auth, ledger_canister_id(), "send_dfx", args)?;
     Ok(vec![msg])
 }
 
