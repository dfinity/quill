--- conflicted
+++ resolved
@@ -149,16 +149,11 @@
     #[clap(long)]
     split: Option<u64>,
 
-<<<<<<< HEAD
-    /// Merge the percentage (between 1 and 100) of the maturity of a neuron
-    /// into the current stake.
-=======
     /// Merge stake, maturity and age from the neuron specified by this option into the neuron being managed.
     #[clap(long)]
     merge_from_neuron: Option<String>,
 
     /// Merge the percentage (between 1 and 100) of the maturity of a neuron into the current stake.
->>>>>>> 310d7d65
     #[clap(long)]
     merge_maturity: Option<u32>,
 
