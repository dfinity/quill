use crate::lib::get_ic_url;
use crate::lib::{get_agent, get_idl_string, signing::RequestStatus, AnyhowResult, AuthInfo};
use anyhow::{anyhow, Context};
use ic_agent::agent::{ReplicaV2Transport, Replied, RequestStatusResponse};
use ic_agent::AgentError::MessageError;
use ic_agent::{AgentError, RequestId};
use ic_types::Principal;
use std::future::Future;
use std::pin::Pin;
use std::str::FromStr;
use std::sync::Arc;

pub async fn submit(req: &RequestStatus, method_name: Option<String>) -> AnyhowResult<String> {
<<<<<<< HEAD
    let canister_id = Principal::from_text(&req.canister_id).expect("Couldn't parse canister id");
    let request_id =
        RequestId::from_str(&req.request_id).context("Invalid argument: request_id")?;
    let mut agent = get_agent(&AuthInfo::NoAuth)?;
=======
    let canister_id =
        Principal::from_text(&req.canister_id).context("Cannot parse the canister id")?;
    let request_id = RequestId::from_str(&req.request_id).context("Cannot parse the request_id")?;
    let mut agent = get_agent("")?;
>>>>>>> 310d7d65
    agent.set_transport(ProxySignReplicaV2Transport {
        req: req.clone(),
        http_transport: Arc::new(
            ic_agent::agent::http_transport::ReqwestHttpReplicaV2Transport::create(get_ic_url())
                .context("Failed to create an agent")?,
        ),
    });
    let Replied::CallReplied(blob) = async {
        loop {
            match agent.request_status_raw(&request_id, canister_id).await? {
                RequestStatusResponse::Replied { reply } => return Ok(reply),
                RequestStatusResponse::Rejected {
                    reject_code,
                    reject_message,
                } => {
                    return Err(anyhow!(AgentError::ReplicaError {
                        reject_code,
                        reject_message,
                    }))
                }
                RequestStatusResponse::Unknown
                | RequestStatusResponse::Received
                | RequestStatusResponse::Processing => {
                    println!("The request is being processed...");
                }
                RequestStatusResponse::Done => {
                    return Err(anyhow!(AgentError::RequestStatusDoneNoReply(String::from(
                        request_id
                    ),)))
                }
            };

            std::thread::sleep(std::time::Duration::from_millis(500));
        }
    }
    .await?;
    get_idl_string(&blob, canister_id, &method_name.unwrap_or_default(), "rets")
        .context("Invalid IDL blob.")
}

pub(crate) struct ProxySignReplicaV2Transport {
    req: RequestStatus,
    http_transport: Arc<dyn 'static + ReplicaV2Transport + Send + Sync>,
}

impl ReplicaV2Transport for ProxySignReplicaV2Transport {
    fn read_state<'a>(
        &'a self,
        _canister_id: Principal,
        _content: Vec<u8>,
    ) -> Pin<Box<dyn Future<Output = Result<Vec<u8>, AgentError>> + Send + 'a>> {
        async fn run(transport: &ProxySignReplicaV2Transport) -> Result<Vec<u8>, AgentError> {
            let canister_id = Principal::from_text(transport.req.canister_id.clone())
                .map_err(|err| MessageError(format!("Unable to parse canister_id: {}", err)))?;
            let envelope = hex::decode(transport.req.content.clone()).map_err(|err| {
                MessageError(format!(
                    "Unable to decode request content (should be hexadecimal encoded): {}",
                    err
                ))
            })?;
            transport
                .http_transport
                .read_state(canister_id, envelope)
                .await
        }

        Box::pin(run(self))
    }

    fn call<'a>(
        &'a self,
        _effective_canister_id: Principal,
        _envelope: Vec<u8>,
        _request_id: RequestId,
    ) -> Pin<Box<dyn Future<Output = Result<(), AgentError>> + Send + 'a>> {
        unimplemented!()
    }

    fn query<'a>(
        &'a self,
        _effective_canister_id: Principal,
        _envelope: Vec<u8>,
    ) -> Pin<Box<dyn Future<Output = Result<Vec<u8>, AgentError>> + Send + 'a>> {
        unimplemented!()
    }

    fn status<'a>(
        &'a self,
    ) -> Pin<Box<dyn Future<Output = Result<Vec<u8>, AgentError>> + Send + 'a>> {
        unimplemented!()
    }
}<|MERGE_RESOLUTION|>--- conflicted
+++ resolved
@@ -11,17 +11,10 @@
 use std::sync::Arc;
 
 pub async fn submit(req: &RequestStatus, method_name: Option<String>) -> AnyhowResult<String> {
-<<<<<<< HEAD
     let canister_id = Principal::from_text(&req.canister_id).expect("Couldn't parse canister id");
     let request_id =
         RequestId::from_str(&req.request_id).context("Invalid argument: request_id")?;
     let mut agent = get_agent(&AuthInfo::NoAuth)?;
-=======
-    let canister_id =
-        Principal::from_text(&req.canister_id).context("Cannot parse the canister id")?;
-    let request_id = RequestId::from_str(&req.request_id).context("Cannot parse the request_id")?;
-    let mut agent = get_agent("")?;
->>>>>>> 310d7d65
     agent.set_transport(ProxySignReplicaV2Transport {
         req: req.clone(),
         http_transport: Arc::new(
