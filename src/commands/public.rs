<<<<<<< HEAD
use crate::lib::{get_identity, AnyhowResult, AuthInfo};
=======
use crate::lib::{get_identity, require_pem, AnyhowResult};
>>>>>>> cf90eb73
use anyhow::anyhow;
use clap::Parser;
use ic_base_types::PrincipalId;
use ic_types::principal::Principal;
use ledger_canister::AccountIdentifier;
use std::convert::TryFrom;

#[derive(Parser)]
pub struct PublicOpts {
    // Principal for which to get the account_id.
    #[clap(long)]
    principal_id: Option<String>,
}

/// Prints the account and the principal ids.
pub fn exec(auth: &AuthInfo, opts: PublicOpts) -> AnyhowResult {
    let (principal_id, account_id) = get_public_ids(auth, opts)?;
    println!("Principal id: {}", principal_id.to_text());
    println!("Account id: {}", account_id);
    Ok(())
}

/// Returns the account id and the principal id if the private key was provided.
fn get_public_ids(
    auth: &AuthInfo,
    opts: PublicOpts,
) -> AnyhowResult<(Principal, AccountIdentifier)> {
    match opts.principal_id {
        Some(principal_id) => {
            let principal_id = ic_types::Principal::from_text(principal_id)?;
            Ok((principal_id, get_account_id(principal_id)?))
        }
        None => get_ids(auth),
    }
}

/// Returns the account id and the principal id if the private key was provided.
<<<<<<< HEAD
pub fn get_ids(auth: &AuthInfo) -> AnyhowResult<(Principal, AccountIdentifier)> {
    let principal_id = get_identity(auth).sender().map_err(|e| anyhow!(e))?;
=======
pub fn get_ids(pem: &Option<String>) -> AnyhowResult<(Principal, AccountIdentifier)> {
    require_pem(pem)?;
    let principal_id = get_identity(pem.as_ref().unwrap())
        .sender()
        .map_err(|e| anyhow!(e))?;
>>>>>>> cf90eb73
    Ok((principal_id, get_account_id(principal_id)?))
}

fn get_account_id(principal_id: Principal) -> AnyhowResult<AccountIdentifier> {
    let base_types_principal =
        PrincipalId::try_from(principal_id.as_slice()).map_err(|err| anyhow!(err))?;
    Ok(AccountIdentifier::new(base_types_principal, None))
}<|MERGE_RESOLUTION|>--- conflicted
+++ resolved
@@ -1,8 +1,4 @@
-<<<<<<< HEAD
 use crate::lib::{get_identity, AnyhowResult, AuthInfo};
-=======
-use crate::lib::{get_identity, require_pem, AnyhowResult};
->>>>>>> cf90eb73
 use anyhow::anyhow;
 use clap::Parser;
 use ic_base_types::PrincipalId;
@@ -40,16 +36,8 @@
 }
 
 /// Returns the account id and the principal id if the private key was provided.
-<<<<<<< HEAD
 pub fn get_ids(auth: &AuthInfo) -> AnyhowResult<(Principal, AccountIdentifier)> {
     let principal_id = get_identity(auth).sender().map_err(|e| anyhow!(e))?;
-=======
-pub fn get_ids(pem: &Option<String>) -> AnyhowResult<(Principal, AccountIdentifier)> {
-    require_pem(pem)?;
-    let principal_id = get_identity(pem.as_ref().unwrap())
-        .sender()
-        .map_err(|e| anyhow!(e))?;
->>>>>>> cf90eb73
     Ok((principal_id, get_account_id(principal_id)?))
 }
 
