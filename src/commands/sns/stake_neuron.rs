use crate::lib::{
    neuron_name_to_nonce, now_nanos, parse_tokens,
    signing::IngressWithRequestId,
    signing::{
        sign_ingress_with_request_status_query, sign_staking_ingress_with_request_status_query,
    },
    AnyhowResult, AuthInfo, ParsedSubaccount, ROLE_ICRC1_LEDGER, ROLE_SNS_GOVERNANCE,
};
use candid::Encode;
use clap::Parser;
use ic_nervous_system_common::ledger;
use ic_sns_governance::pb::v1::{
    manage_neuron,
    manage_neuron::{
        claim_or_refresh::{By, MemoAndController},
        ClaimOrRefresh,
    },
    ManageNeuron,
};
use icp_ledger::Tokens;
use icrc_ledger_types::icrc1::account::Account;
use icrc_ledger_types::icrc1::transfer::{Memo, TransferArg};

use super::SnsCanisterIds;

/// Signs messages needed to stake governance tokens for a neuron. First, stake-neuron will sign
/// a ledger transfer to a subaccount of the Governance canister calculated from the
/// provided private key and memo. Second, stake-neuron will sign a ManageNeuron message for
/// Governance to claim the neuron for the principal derived from the provided private key.
#[derive(Parser)]
pub struct StakeNeuronOpts {
    /// The amount of tokens to be transferred to the Governance canister's ledger subaccount
    /// (the neuron's AccountId) from the AccountId derived from the provided private key. This is
    /// known as a staking transfer. These funds will be returned when disbursing the neuron.
    #[clap(long, value_parser = parse_tokens, required_unless_present = "already-transferred")]
    amount: Option<Tokens>,

    /// The subaccount to make the transfer from. Only necessary if `--amount` is specified.
    #[clap(long, requires = "amount")]
    from_subaccount: Option<ParsedSubaccount>,

    /// An arbitrary number to identify this neuron. The nonce must be unique among
    /// the neurons claimed for a single principal.
    #[clap(long, alias = "memo")]
    nonce: Option<u64>,

    /// A name to identify this neuron. The name must be unique among the
    /// neurons claimed for a single principal.
    #[clap(
        long,
        value_parser = neuron_name_to_nonce,
        conflicts_with = "nonce",
        required_unless_present = "nonce",
    )]
    name: Option<u64>,

    /// The amount that the caller pays for the transaction, default is 0.0001 tokens. Specify this amount
    /// when using an SNS that sets its own transaction fee
    #[clap(long, value_parser = parse_tokens)]
    fee: Option<Tokens>,

    /// If this flag is set, then no transfer will be made, and only the neuron claim message will be generated.
    /// This is useful if there was an error previously submitting the notification which you have since rectified,
    /// or if you have made the transfer with another tool.
    #[clap(
        long,
        conflicts_with = "amount",
        conflicts_with = "from-subaccount",
        alias = "claim-only"
    )]
    already_transferred: bool,
}

pub fn exec(
    auth: &AuthInfo,
    sns_canister_ids: &SnsCanisterIds,
    opts: StakeNeuronOpts,
) -> AnyhowResult<Vec<IngressWithRequestId>> {
<<<<<<< HEAD
    let nonce = opts.name.unwrap_or_else(|| opts.nonce.unwrap());
    let (controller, _) = crate::commands::public::get_ids(auth)?;
    let neuron_subaccount = ledger::compute_neuron_staking_subaccount(controller.into(), nonce);
=======
    let controller = crate::lib::get_principal(auth)?;
    let neuron_subaccount = ledger::compute_neuron_staking_subaccount(controller.into(), opts.memo);
>>>>>>> ff62dd96

    let governance_canister_id = sns_canister_ids.governance_canister_id;

    let mut messages = Vec::new();

    // If amount is provided, sign a transfer message that will transfer tokens from the principal's
    // account on the ledger to a subaccount of the governance canister.
    if let Some(amount) = opts.amount {
        let args = TransferArg {
            memo: Some(Memo::from(nonce)),
            amount: amount.get_e8s().into(),
            fee: opts.fee.map(|fee| fee.get_e8s().into()),
            from_subaccount: opts.from_subaccount.map(|x| x.0 .0),
            created_at_time: Some(now_nanos()),
            to: Account {
                owner: governance_canister_id,
                subaccount: Some(neuron_subaccount.0),
            },
        };

        let msg = sign_ingress_with_request_status_query(
            auth,
            sns_canister_ids.ledger_canister_id,
            ROLE_ICRC1_LEDGER,
            "icrc1_transfer",
            Encode!(&args)?,
        )?;
        messages.push(msg);
    }

    // Sign a message claiming the neuron with funds staked to the previously calculated subaccount.
    let args = Encode!(&ManageNeuron {
        subaccount: neuron_subaccount.to_vec(),
        command: Some(manage_neuron::Command::ClaimOrRefresh(ClaimOrRefresh {
            by: Some(By::MemoAndController(MemoAndController {
                memo: nonce,
                controller: Some(controller.into()),
            }))
        }))
    })?;

    messages.push(sign_staking_ingress_with_request_status_query(
        auth,
        governance_canister_id,
        ROLE_SNS_GOVERNANCE,
        "manage_neuron",
        args,
    )?);

    Ok(messages)
}<|MERGE_RESOLUTION|>--- conflicted
+++ resolved
@@ -76,14 +76,9 @@
     sns_canister_ids: &SnsCanisterIds,
     opts: StakeNeuronOpts,
 ) -> AnyhowResult<Vec<IngressWithRequestId>> {
-<<<<<<< HEAD
     let nonce = opts.name.unwrap_or_else(|| opts.nonce.unwrap());
-    let (controller, _) = crate::commands::public::get_ids(auth)?;
+    let controller = crate::lib::get_principal(auth)?;
     let neuron_subaccount = ledger::compute_neuron_staking_subaccount(controller.into(), nonce);
-=======
-    let controller = crate::lib::get_principal(auth)?;
-    let neuron_subaccount = ledger::compute_neuron_staking_subaccount(controller.into(), opts.memo);
->>>>>>> ff62dd96
 
     let governance_canister_id = sns_canister_ids.governance_canister_id;
 
