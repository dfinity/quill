--- conflicted
+++ resolved
@@ -1,11 +1,6 @@
 use crate::{
-<<<<<<< HEAD
-    commands::sign::sign_ingress,
-    lib::{governance_canister_id, sign::signed_message::Ingress, AnyhowResult, AuthInfo},
-=======
     lib::signing::{sign_ingress, Ingress},
-    lib::{governance_canister_id, AnyhowResult},
->>>>>>> cf90eb73
+    lib::{governance_canister_id, AnyhowResult, AuthInfo},
 };
 use candid::{CandidType, Encode};
 use clap::Parser;
@@ -28,25 +23,15 @@
 }
 
 // We currently only support a subset of the functionality.
-<<<<<<< HEAD
-pub async fn exec(auth: &AuthInfo, opts: ListNeuronsOpts) -> AnyhowResult<Vec<Ingress>> {
-=======
-pub fn exec(pem: &str, opts: ListNeuronsOpts) -> AnyhowResult<Vec<Ingress>> {
->>>>>>> cf90eb73
+pub fn exec(auth: &AuthInfo, opts: ListNeuronsOpts) -> AnyhowResult<Vec<Ingress>> {
     let args = Encode!(&ListNeurons {
         neuron_ids: opts.neuron_id.clone(),
         include_neurons_readable_by_caller: opts.neuron_id.is_empty(),
     })?;
-<<<<<<< HEAD
-    Ok(vec![
-        sign_ingress(auth, governance_canister_id(), "list_neurons", args).await?,
-    ])
-=======
     Ok(vec![sign_ingress(
-        pem,
+        auth,
         governance_canister_id(),
         "list_neurons",
         args,
     )?])
->>>>>>> cf90eb73
 }