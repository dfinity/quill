//! All the common functionality.

use anyhow::{anyhow, bail, ensure, Context};
use bip39::{Mnemonic, Seed};
use candid::{
    parser::typing::{check_prog, TypeEnv},
    types::Function,
    IDLProg, Principal,
};
use crc32fast::Hasher;
use data_encoding::BASE32_NOPAD;
use ic_agent::{
    identity::{AnonymousIdentity, BasicIdentity, Secp256k1Identity},
    Agent, Identity,
};
use ic_base_types::PrincipalId;
#[cfg(feature = "hsm")]
use ic_identity_hsm::HardwareIdentity;
use ic_nns_constants::{
    GENESIS_TOKEN_CANISTER_ID, GOVERNANCE_CANISTER_ID, LEDGER_CANISTER_ID, REGISTRY_CANISTER_ID,
    SNS_WASM_CANISTER_ID,
};
use icp_ledger::{AccountIdentifier, Subaccount};
<<<<<<< HEAD
=======
use icrc_ledger_types::icrc1::account::Account;
use itertools::Itertools;
>>>>>>> bdb44305
use k256::{elliptic_curve::sec1::ToEncodedPoint, SecretKey};
use pem::{encode, Pem};
use serde_cbor::Value;
use simple_asn1::ASN1Block::{
    BitString, Explicit, Integer, ObjectIdentifier, OctetString, Sequence,
};
use simple_asn1::{oid, to_der, ASN1Class, BigInt, BigUint};
use std::str::FromStr;
#[cfg(feature = "hsm")]
use std::{cell::RefCell, path::PathBuf};
use std::{
    env,
    fmt::{self, Display, Formatter},
    path::Path,
    time::Duration,
};

pub const IC_URL: &str = "https://ic0.app";

pub fn get_ic_url() -> String {
    env::var("IC_URL").unwrap_or_else(|_| IC_URL.to_string())
}

pub mod signing;

pub type AnyhowResult<T = ()> = anyhow::Result<T>;

#[cfg(feature = "hsm")]
#[derive(Debug)]
pub struct HSMInfo {
    pub libpath: PathBuf,
    pub slot: usize,
    pub ident: String,
    pin: RefCell<Option<String>>,
}

#[cfg(all(target_os = "macos", feature = "hsm"))]
const PKCS11_LIBPATH: &str = "/Library/OpenSC/lib/pkcs11/opensc-pkcs11.so";
#[cfg(all(target_os = "linux", feature = "hsm"))]
const PKCS11_LIBPATH: &str = "/usr/lib/x86_64-linux-gnu/opensc-pkcs11.so";
#[cfg(all(target_os = "windows", feature = "hsm"))]
const PKCS11_LIBPATH: &str = r"C:\Program Files\OpenSC Project\OpenSC\pkcs11\opensc-pkcs11.dll";

#[cfg(feature = "hsm")]
impl HSMInfo {
    pub fn new() -> Self {
        HSMInfo {
            libpath: PathBuf::from(
                env::var("QUILL_HSM_LIBPATH")
                    .or_else(|_| env::var("NITROHSM_LIBPATH"))
                    .unwrap_or_else(|_| PKCS11_LIBPATH.to_string()),
            ),
            slot: env::var("QUILL_HSM_SLOT")
                .map(|s| usize::from_str_radix(&s, 16).unwrap())
                .or_else(|_| env::var("NITROHSM_SLOT").map(|s| s.parse().unwrap()))
                .unwrap_or(0),
            ident: env::var("QUILL_HSM_ID")
                .or_else(|_| env::var("NITROHSM_ID"))
                .unwrap_or_else(|_| "01".to_string()),
            pin: RefCell::new(None),
        }
    }
}

#[derive(Debug)]
pub enum AuthInfo {
    NoAuth, // No authentication details were provided;
    // only unsigned queries are allowed.
    PemFile(String), // --private-pem file specified
    #[cfg(feature = "hsm")]
    Pkcs11Hsm(HSMInfo),
}

pub fn ledger_canister_id() -> Principal {
    Principal::from_slice(LEDGER_CANISTER_ID.as_ref())
}

pub fn governance_canister_id() -> Principal {
    Principal::from_slice(GOVERNANCE_CANISTER_ID.as_ref())
}

pub fn genesis_token_canister_id() -> Principal {
    Principal::from_slice(GENESIS_TOKEN_CANISTER_ID.as_ref())
}

pub fn registry_canister_id() -> Principal {
    Principal::from_slice(REGISTRY_CANISTER_ID.as_ref())
}

pub fn sns_wasm_canister_id() -> Principal {
    Principal::from_slice(SNS_WASM_CANISTER_ID.as_ref())
}

pub fn ckbtc_canister_id(testnet: bool) -> Principal {
    if testnet {
        Principal::from_text("mc6ru-gyaaa-aaaar-qaaaq-cai").unwrap()
    } else {
        Principal::from_text("mxzaz-hqaaa-aaaar-qaada-cai").unwrap()
    }
}

pub fn ckbtc_minter_canister_id(testnet: bool) -> Principal {
    if testnet {
        Principal::from_text("ml52i-qqaaa-aaaar-qaaba-cai").unwrap()
    } else {
        Principal::from_text("mqygn-kiaaa-aaaar-qaadq-cai").unwrap()
    }
}

pub const ROLE_NNS_GOVERNANCE: &str = "nns:governance";
pub const ROLE_NNS_LEDGER: &str = "nns:ledger";
pub const ROLE_NNS_GTC: &str = "nns:gtc";
pub const ROLE_NNS_REGISTRY: &str = "nns:registry";
pub const ROLE_SNS_WASM: &str = "nns:sns-wasm";
pub const ROLE_ICRC1_LEDGER: &str = "icrc1:ledger";
pub const ROLE_CKBTC_MINTER: &str = "ckbtc:minter";
pub const ROLE_SNS_GOVERNANCE: &str = "sns:governance";
pub const ROLE_SNS_ROOT: &str = "sns:root";
pub const ROLE_SNS_SWAP: &str = "sns:swap";

pub fn get_default_role(canister_id: Principal) -> Option<&'static str> {
    if canister_id == governance_canister_id() {
        Some(ROLE_NNS_GOVERNANCE)
    } else if canister_id == ledger_canister_id() {
        Some(ROLE_NNS_LEDGER)
    } else if canister_id == genesis_token_canister_id() {
        Some(ROLE_NNS_GTC)
    } else if canister_id == registry_canister_id() {
        Some(ROLE_NNS_REGISTRY)
    } else if canister_id == ckbtc_canister_id(false) || canister_id == ckbtc_canister_id(true) {
        Some(ROLE_ICRC1_LEDGER)
    } else if canister_id == ckbtc_minter_canister_id(false)
        || canister_id == ckbtc_minter_canister_id(true)
    {
        Some(ROLE_CKBTC_MINTER)
    } else {
        None
    }
}

pub fn get_local_candid(canister_id: Principal, role: &str) -> AnyhowResult<&'static str> {
    Ok(match role {
        ROLE_NNS_GOVERNANCE => include_str!("../../candid/governance.did"),
        ROLE_NNS_LEDGER => include_str!("../../candid/ledger.did"),
        ROLE_NNS_GTC => include_str!("../../candid/gtc.did"),
        ROLE_NNS_REGISTRY => include_str!("../../candid/registry.did"),
        ROLE_ICRC1_LEDGER => include_str!("../../candid/icrc1.did"),
        ROLE_CKBTC_MINTER => include_str!("../../candid/ckbtc_minter.did"),
        ROLE_SNS_WASM => include_str!("../../candid/snsw.did"),
        ROLE_SNS_GOVERNANCE => include_str!("../../candid/sns-governance.did"),
        ROLE_SNS_ROOT => include_str!("../../candid/sns-root.did"),
        ROLE_SNS_SWAP => include_str!("../../candid/sns-swap.did"),
        _ => bail!(
            "\
Unknown recipient '{role}' in message!
Recipient: {canister_id}
Should be one of: 
- NNS Ledger: {ledger}
- Governance: {governance}
- Genesis: {genesis}
- Registry: {registry}
- ckBTC minter: {ckbtc_minter}
- ckBTC ledger: {ckbtc}
- SNS-WASM: {sns_wasm}
- SNS Governance
- SNS Ledger
- SNS Root
- SNS Swap",
            ledger = ledger_canister_id(),
            governance = governance_canister_id(),
            genesis = genesis_token_canister_id(),
            registry = registry_canister_id(),
            ckbtc_minter = ckbtc_minter_canister_id(false),
            ckbtc = ckbtc_canister_id(false),
            sns_wasm = sns_wasm_canister_id(),
        ),
    })
}

/// Returns pretty-printed encoding of a candid value.
pub fn get_idl_string(
    blob: &[u8],
    canister_id: Principal,
    role: &str,
    method_name: &str,
    part: &str,
) -> AnyhowResult<String> {
    let spec = get_local_candid(canister_id, role)?;
    let method_type = get_candid_type(spec, method_name);
    let result = match method_type {
        None => candid::IDLArgs::from_bytes(blob),
        Some((env, func)) => candid::IDLArgs::from_bytes_with_types(
            blob,
            &env,
            if part == "args" {
                &func.args
            } else {
                &func.rets
            },
        ),
    };
    Ok(format!("{}", result?))
}

/// Returns the candid type of a specifed method and correspondig idl
/// description.
pub fn get_candid_type(idl: &str, method_name: &str) -> Option<(TypeEnv, Function)> {
    let ast = candid::pretty_parse::<IDLProg>("/dev/null", idl).ok()?;
    let mut env = TypeEnv::new();
    let actor = check_prog(&mut env, &ast).ok()?;
    let method = env.get_method(&actor?, method_name).ok()?.clone();
    Some((env, method))
}

/// Reads from the file path or STDIN and returns the content.
pub fn read_from_file(path: impl AsRef<Path>) -> AnyhowResult<String> {
    use std::io::Read;
    let path = path.as_ref();
    let mut content = String::new();
    if path == Path::new("-") {
        std::io::stdin().read_to_string(&mut content)?;
    } else {
        let mut file = std::fs::File::open(path).context("Cannot open the message file.")?;
        file.read_to_string(&mut content)
            .context("Cannot read the message file.")?;
    }
    Ok(content)
}

/// Returns an agent with an identity derived from a private key if it was
/// provided.
pub fn get_agent(auth: &AuthInfo) -> AnyhowResult<Agent> {
    let timeout = Duration::from_secs(60 * 5);
    let builder = Agent::builder()
        .with_transport(
            ic_agent::agent::http_transport::ReqwestHttpReplicaV2Transport::create({
                get_ic_url()
            })?,
        )
        .with_ingress_expiry(Some(timeout));

    let identity = get_identity(auth)?;
    builder
        .with_boxed_identity(identity)
        .build()
        .map_err(|err| anyhow!(err))
}

#[cfg(feature = "hsm")]
fn ask_pkcs11_pin_via_tty() -> Result<String, String> {
    rpassword::prompt_password("HSM PIN: ")
        .context("Cannot read HSM PIN from tty")
        // TODO: better error string
        .map_err(|e| e.to_string())
}

#[cfg(feature = "hsm")]
fn read_pkcs11_pin_env_var() -> Result<Option<String>, String> {
    match env::var("QUILL_HSM_PIN").or_else(|_| env::var("NITROHSM_PIN")) {
        Ok(val) => Ok(Some(val)),
        Err(env::VarError::NotPresent) => Ok(None),
        Err(e) => Err(format!("{}", e)),
    }
}

/// Returns an identity derived from the private key.
pub fn get_identity(auth: &AuthInfo) -> AnyhowResult<Box<dyn Identity>> {
    match auth {
        AuthInfo::NoAuth => Ok(Box::new(AnonymousIdentity) as _),
        AuthInfo::PemFile(pem) => match Secp256k1Identity::from_pem(pem.as_bytes()) {
            Ok(id) => Ok(Box::new(id) as _),
            Err(_) => match BasicIdentity::from_pem(pem.as_bytes()) {
                Ok(id) => Ok(Box::new(id) as _),
                Err(e) => Err(e).context("couldn't load identity from PEM file"),
            },
        },
        #[cfg(feature = "hsm")]
        AuthInfo::Pkcs11Hsm(info) => {
            let pin_fn = || {
                let user_set_pin = { info.pin.borrow().clone() };
                match user_set_pin {
                    None => match read_pkcs11_pin_env_var() {
                        Ok(Some(pin)) => Ok(pin),
                        Ok(None) => {
                            let pin = ask_pkcs11_pin_via_tty()?;
                            *info.pin.borrow_mut() = Some(pin.clone());
                            Ok(pin)
                        }
                        Err(e) => Err(e),
                    },
                    Some(pin) => Ok(pin),
                }
            };
            let identity = HardwareIdentity::new(&info.libpath, info.slot, &info.ident, pin_fn)
                .context("Unable to use your hardware key")?;
            Ok(Box::new(identity) as _)
        }
    }
}

pub fn parse_query_response(
    response: Vec<u8>,
    canister_id: Principal,
    role: &str,
    method_name: &str,
) -> AnyhowResult<String> {
    let cbor: Value = serde_cbor::from_slice(&response)
        .context("Invalid cbor data in the content of the message.")?;
    if let Value::Map(m) = cbor {
        // Try to decode a rejected response.
        if let (_, Some(Value::Integer(reject_code)), Some(Value::Text(reject_message))) = (
            m.get(&Value::Text("status".to_string())),
            m.get(&Value::Text("reject_code".to_string())),
            m.get(&Value::Text("reject_message".to_string())),
        ) {
            return Ok(format!(
                "Rejected (code {}): {}",
                reject_code, reject_message
            ));
        }

        // Try to decode a successful response.
        if let (_, Some(Value::Map(m))) = (
            m.get(&Value::Text("status".to_string())),
            m.get(&Value::Text("reply".to_string())),
        ) {
            if let Some(Value::Bytes(reply)) = m.get(&Value::Text("arg".to_string())) {
                return get_idl_string(reply, canister_id, role, method_name, "rets");
            }
        }
    }
    Err(anyhow!("Invalid cbor content"))
}

pub fn get_account_id(principal_id: Principal) -> AnyhowResult<AccountIdentifier> {
    let base_types_principal =
        PrincipalId::try_from(principal_id.as_slice()).map_err(|err| anyhow!(err))?;
    Ok(AccountIdentifier::new(base_types_principal, None))
}

/// Converts menmonic to PEM format
pub fn mnemonic_to_pem(mnemonic: &Mnemonic) -> AnyhowResult<String> {
    fn der_encode_secret_key(public_key: Vec<u8>, secret: Vec<u8>) -> AnyhowResult<Vec<u8>> {
        let secp256k1_id = ObjectIdentifier(0, oid!(1, 3, 132, 0, 10));
        let data = Sequence(
            0,
            vec![
                Integer(0, BigInt::from(1)),
                OctetString(32, secret.to_vec()),
                Explicit(
                    ASN1Class::ContextSpecific,
                    0,
                    BigUint::from(0u32),
                    Box::new(secp256k1_id),
                ),
                Explicit(
                    ASN1Class::ContextSpecific,
                    0,
                    BigUint::from(1u32),
                    Box::new(BitString(0, public_key.len() * 8, public_key)),
                ),
            ],
        );
        to_der(&data).context("Failed to encode secp256k1 secret key to DER")
    }

    let seed = Seed::new(mnemonic, "");
    let ext = bip32::XPrv::derive_from_path(seed, &"m/44'/223'/0'/0/0".parse()?)
        .map_err(|err| anyhow!("{:?}", err))
        .context("Failed to derive BIP32 extended private key")?;
    let secret = ext.private_key();
    let secret_key = SecretKey::from(secret);
    let public_key = secret_key.public_key();
    let der = der_encode_secret_key(
        public_key.to_encoded_point(false).to_bytes().into(),
        secret_key.to_be_bytes().to_vec(),
    )?;
    let pem = Pem {
        tag: String::from("EC PRIVATE KEY"),
        contents: der,
    };
    let key_pem = encode(&pem);
    Ok(key_pem.replace('\r', "").replace("\n\n", "\n"))
}

pub struct ParsedSubaccount(pub Subaccount);

impl FromStr for ParsedSubaccount {
    type Err = anyhow::Error;
    fn from_str(s: &str) -> Result<Self, Self::Err> {
        let mut array = [0; 32];
        ensure!(
            s.len() <= 64,
            "Too long: subaccounts are 64 characters or less"
        );
        let mut padded;
        let mut s = s;
        if s.len() % 2 == 1 {
            padded = String::new();
            padded.push('0');
            padded.push_str(s);
            s = &padded;
        }
        hex::decode_to_slice(s, &mut array[32 - s.len() / 2..])?;
        Ok(ParsedSubaccount(Subaccount(array)))
    }
}

#[derive(Debug)]
pub struct ParsedAccount(pub Account);

impl FromStr for ParsedAccount {
    type Err = anyhow::Error;
    fn from_str(s: &str) -> Result<Self, Self::Err> {
        let Some((rest, subaccount)) = s.split_once('.') else {
            return Ok(Self(Account {
<<<<<<< HEAD
                owner: Principal::from_str(s)
                    .map_err(|e| anyhow!("Invalid ICRC-1 account: missing subaccount, or: {e}"))?
                    .into(),
                subaccount: None
=======
                owner: principal,
                subaccount: None,
>>>>>>> bdb44305
            }));
        };
        let (principal, crc) = rest
            .rsplit_once('-')
            .context("Invalid ICRC-1 address (no principal)")?;
        let principal =
            Principal::from_str(principal).context("Invalid ICRC-1 account: invalid principal")?;
        let crc = BASE32_NOPAD
            .decode(crc.to_ascii_uppercase().as_bytes())
            .context("Invalid ICRC-1 account: invalid CRC")?;
        let crc = u32::from_be_bytes(
            crc[..]
                .try_into()
                .context("Invalid ICRC-1 account: invalid CRC")?,
        );
        let subaccount = ParsedSubaccount::from_str(subaccount)
            .context("Invalid ICRC-1 account: invalid subaccount")?;
        let mut hasher = Hasher::new();
        hasher.update(principal.as_slice());
        hasher.update(&subaccount.0 .0);
        ensure!(
            hasher.finalize() == crc,
            "Invalid ICRC-1 account: account ID did not match checksum (was it copied wrong?)"
        );
        Ok(Self(Account {
<<<<<<< HEAD
            owner: principal.into(),
            subaccount: Some(subaccount.0 .0),
=======
            owner: principal,
            subaccount: Some(subaccount_padded),
>>>>>>> bdb44305
        }))
    }
}

impl Display for ParsedAccount {
    fn fmt(&self, f: &mut Formatter<'_>) -> fmt::Result {
        fmt_account(&self.0, f)
    }
}

fn fmt_account(account: &Account, f: &mut Formatter<'_>) -> fmt::Result {
    write!(f, "{}", account.owner)?;
    let Some(subaccount) = account.subaccount else { return Ok(()) };
    let Some(first_digit) = subaccount.iter().position(|x| *x != 0) else { return Ok(()) };
    let mut crc = Hasher::new();
    crc.update(account.owner.as_slice());
    crc.update(&subaccount);
    let mut crc = BASE32_NOPAD.encode(&crc.finalize().to_be_bytes());
    crc.make_ascii_lowercase();
    let shrunk = &subaccount[first_digit..];
    let subaccount = hex::encode(shrunk);
    let subaccount = if subaccount.as_bytes()[0] == b'0' {
        &subaccount[1..]
    } else {
        &subaccount
    };
    write!(f, "-{crc}.{subaccount}")
}

#[derive(Debug, Clone)]
pub enum ParsedNnsAccount {
    Original(AccountIdentifier),
    Icrc1(Account),
}

impl Display for ParsedNnsAccount {
    fn fmt(&self, f: &mut Formatter<'_>) -> fmt::Result {
        match self {
            Self::Original(ident) => ident.to_hex().fmt(f),
            Self::Icrc1(account) => fmt_account(account, f),
        }
    }
}

impl FromStr for ParsedNnsAccount {
    type Err = anyhow::Error;
    fn from_str(s: &str) -> Result<Self, Self::Err> {
        if s.as_bytes()[6] == b'-' {
            Ok(Self::Icrc1(ParsedAccount::from_str(s)?.0))
        } else {
            let intended = AccountIdentifier::from_hex(s);
            match intended {
                Ok(o) => Ok(Self::Original(o)),
                Err(e) => Ok(Self::Icrc1(
                    ParsedAccount::from_str(s).map_err(|_| anyhow!(e))?.0,
                )),
            }
        }
    }
}

impl ParsedNnsAccount {
    pub fn into_identifier(self) -> AccountIdentifier {
        match self {
            Self::Original(ident) => ident,
            Self::Icrc1(account) => {
                AccountIdentifier::new(account.owner.into(), account.subaccount.map(Subaccount))
            }
        }
    }
}

#[cfg(test)]
mod tests {
    use super::{ParsedAccount, ParsedSubaccount};
    use candid::Principal;
    use std::str::FromStr;

    #[test]
    fn account() {
        let account = ParsedAccount::from_str("k2t6j-2nvnp-4zjm3-25dtz-6xhaa-c7boj-5gayf-oj3xs-i43lp-teztq-6ae-dfxgiyy.102030405060708090a0b0c0d0e0f101112131415161718191a1b1c1d1e1f20").unwrap();
        assert_eq!(
<<<<<<< HEAD
            account.0.owner.0,
            Principal::from_str("k2t6j-2nvnp-4zjm3-25dtz-6xhaa-c7boj-5gayf-oj3xs-i43lp-teztq-6ae")
                .unwrap()
=======
            account.0.owner,
            Principal::from_str("mqygn-kiaaa-aaaar-qaadq-cai").unwrap()
>>>>>>> bdb44305
        );
        assert_eq!(account.0.subaccount, Some(*b"\x01\x02\x03\x04\x05\x06\x07\x08\x09\x0a\x0b\x0c\x0d\x0e\x0f\x10\x11\x12\x13\x14\x15\x16\x17\x18\x19\x1a\x1b\x1c\x1d\x1e\x1f\x20"));
        assert_eq!(account.to_string(), "k2t6j-2nvnp-4zjm3-25dtz-6xhaa-c7boj-5gayf-oj3xs-i43lp-teztq-6ae-dfxgiyy.102030405060708090a0b0c0d0e0f101112131415161718191a1b1c1d1e1f20")
    }

    #[test]
    fn simple_account() {
        let mut account = ParsedAccount::from_str("2vxsx-fae").unwrap();
        assert_eq!(account.0.owner, Principal::anonymous());
        assert_eq!(account.0.subaccount, None);
        assert_eq!(account.to_string(), "2vxsx-fae");
        let mut subacct1 = [0; 32];
        subacct1[31] = 1;
        account.0.subaccount = Some(subacct1);
<<<<<<< HEAD
        assert_eq!(account.to_string(), "2vxsx-fae-22yutvy.1");
        let account = ParsedAccount::from_str("2vxsx-fae-22yutvy.2");
        assert!(account.unwrap_err().to_string().contains("checksum"))
=======
        assert_eq!(account.to_string(), "ozcx7-eaeae-ax6");
        let account = ParsedAccount::from_str("ozcx7-eaeae-ax6").unwrap();
        assert_eq!(account.0.owner, Principal::anonymous());
        assert_eq!(account.0.subaccount, Some(subacct1));
>>>>>>> bdb44305
    }

    #[test]
    fn subaccount() {
        let subacct = ParsedSubaccount::from_str(
            "2a0a77b2b098e756e60769551346557e312d84cc75aefe9ca88b4755d284fee4",
        )
        .unwrap();
        assert_eq!(subacct.0 .0, *b"\x2a\x0a\x77\xb2\xb0\x98\xe7\x56\xe6\x07\x69\x55\x13\x46\x55\x7e\x31\x2d\x84\xcc\x75\xae\xfe\x9c\xa8\x8b\x47\x55\xd2\x84\xfe\xe4");
        let short = ParsedSubaccount::from_str("0102").unwrap();
        assert_eq!(
            short.0 .0,
            *b"\0\0\0\0\0\0\0\0\0\0\0\0\0\0\0\0\0\0\0\0\0\0\0\0\0\0\0\0\0\0\x01\x02"
        );
    }
}<|MERGE_RESOLUTION|>--- conflicted
+++ resolved
@@ -21,11 +21,7 @@
     SNS_WASM_CANISTER_ID,
 };
 use icp_ledger::{AccountIdentifier, Subaccount};
-<<<<<<< HEAD
-=======
 use icrc_ledger_types::icrc1::account::Account;
-use itertools::Itertools;
->>>>>>> bdb44305
 use k256::{elliptic_curve::sec1::ToEncodedPoint, SecretKey};
 use pem::{encode, Pem};
 use serde_cbor::Value;
@@ -442,15 +438,9 @@
     fn from_str(s: &str) -> Result<Self, Self::Err> {
         let Some((rest, subaccount)) = s.split_once('.') else {
             return Ok(Self(Account {
-<<<<<<< HEAD
                 owner: Principal::from_str(s)
-                    .map_err(|e| anyhow!("Invalid ICRC-1 account: missing subaccount, or: {e}"))?
-                    .into(),
+                    .map_err(|e| anyhow!("Invalid ICRC-1 account: missing subaccount, or: {e}"))?,
                 subaccount: None
-=======
-                owner: principal,
-                subaccount: None,
->>>>>>> bdb44305
             }));
         };
         let (principal, crc) = rest
@@ -476,13 +466,8 @@
             "Invalid ICRC-1 account: account ID did not match checksum (was it copied wrong?)"
         );
         Ok(Self(Account {
-<<<<<<< HEAD
-            owner: principal.into(),
+            owner: principal,
             subaccount: Some(subaccount.0 .0),
-=======
-            owner: principal,
-            subaccount: Some(subaccount_padded),
->>>>>>> bdb44305
         }))
     }
 }
@@ -565,14 +550,9 @@
     fn account() {
         let account = ParsedAccount::from_str("k2t6j-2nvnp-4zjm3-25dtz-6xhaa-c7boj-5gayf-oj3xs-i43lp-teztq-6ae-dfxgiyy.102030405060708090a0b0c0d0e0f101112131415161718191a1b1c1d1e1f20").unwrap();
         assert_eq!(
-<<<<<<< HEAD
-            account.0.owner.0,
+            account.0.owner,
             Principal::from_str("k2t6j-2nvnp-4zjm3-25dtz-6xhaa-c7boj-5gayf-oj3xs-i43lp-teztq-6ae")
                 .unwrap()
-=======
-            account.0.owner,
-            Principal::from_str("mqygn-kiaaa-aaaar-qaadq-cai").unwrap()
->>>>>>> bdb44305
         );
         assert_eq!(account.0.subaccount, Some(*b"\x01\x02\x03\x04\x05\x06\x07\x08\x09\x0a\x0b\x0c\x0d\x0e\x0f\x10\x11\x12\x13\x14\x15\x16\x17\x18\x19\x1a\x1b\x1c\x1d\x1e\x1f\x20"));
         assert_eq!(account.to_string(), "k2t6j-2nvnp-4zjm3-25dtz-6xhaa-c7boj-5gayf-oj3xs-i43lp-teztq-6ae-dfxgiyy.102030405060708090a0b0c0d0e0f101112131415161718191a1b1c1d1e1f20")
@@ -587,16 +567,9 @@
         let mut subacct1 = [0; 32];
         subacct1[31] = 1;
         account.0.subaccount = Some(subacct1);
-<<<<<<< HEAD
         assert_eq!(account.to_string(), "2vxsx-fae-22yutvy.1");
         let account = ParsedAccount::from_str("2vxsx-fae-22yutvy.2");
         assert!(account.unwrap_err().to_string().contains("checksum"))
-=======
-        assert_eq!(account.to_string(), "ozcx7-eaeae-ax6");
-        let account = ParsedAccount::from_str("ozcx7-eaeae-ax6").unwrap();
-        assert_eq!(account.0.owner, Principal::anonymous());
-        assert_eq!(account.0.subaccount, Some(subacct1));
->>>>>>> bdb44305
     }
 
     #[test]
