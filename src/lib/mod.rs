--- conflicted
+++ resolved
@@ -29,11 +29,8 @@
     std::env::var("IC_URL").unwrap_or_else(|_| IC_URL.to_string())
 }
 
-<<<<<<< HEAD
 pub mod hsm;
-=======
 pub mod qr;
->>>>>>> 310d7d65
 pub mod signing;
 
 pub type AnyhowResult<T = ()> = anyhow::Result<T>;
