--- conflicted
+++ resolved
@@ -451,7 +451,6 @@
     DERIVATION_PATH.parse().unwrap()
 }
 
-<<<<<<< HEAD
 pub fn parse_tokens(amount: &str) -> AnyhowResult<Tokens> {
     let parse = |s: &str| {
         s.parse::<u64>()
@@ -490,9 +489,7 @@
     Ok(u64::from_be_bytes(arr))
 }
 
-=======
 #[derive(Copy, Clone)]
->>>>>>> ff62dd96
 pub struct ParsedSubaccount(pub Subaccount);
 
 impl FromStr for ParsedSubaccount {
