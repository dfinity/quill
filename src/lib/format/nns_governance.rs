use std::{collections::HashMap, fmt::Write};

use anyhow::{anyhow, bail, Context};
use askama::Template;
use candid::{Decode, Nat, Principal};
use ic_nns_governance::{
    pb::v1::{
<<<<<<< HEAD
        add_or_remove_node_provider::Change,
        claim_or_refresh_neuron_from_account_response::Result as ClaimResult,
        install_code::CanisterInstallMode,
        manage_neuron::{configure::Operation, Command as ProposalCommand, NeuronIdOrSubaccount},
        manage_neuron_response::Command,
        neuron::DissolveState,
        proposal::Action,
        reward_node_provider::RewardMode,
        stop_or_start_canister::CanisterAction,
        ClaimOrRefreshNeuronFromAccountResponse, GovernanceError, KnownNeuronData,
        ListNeuronsResponse, ListProposalInfoResponse, ManageNeuronResponse, NeuronInfo,
        NeuronState, NeuronType, ProposalInfo, Topic, Visibility,
    },
    proposals::call_canister::CallCanister,
};
=======
        install_code::CanisterInstallMode, stop_or_start_canister::CanisterAction,
        update_canister_settings::LogVisibility, InstallCode, NeuronType, NnsFunction,
        ProposalRewardStatus, ProposalStatus, StopOrStartCanister, Topic, UpdateCanisterSettings,
        Visibility,
    },
    proposals::call_canister::CallCanister,
};
use ic_nns_governance_api::{
    add_or_remove_node_provider::Change,
    claim_or_refresh_neuron_from_account_response::Result as ClaimResult,
    manage_neuron::{configure::Operation, Command as ProposalCommand, NeuronIdOrSubaccount},
    manage_neuron_response::Command,
    neuron::DissolveState,
    proposal::Action,
    reward_node_provider::{RewardMode, RewardToAccount},
    update_canister_settings::CanisterSettings,
    ClaimOrRefreshNeuronFromAccountResponse, GovernanceError, ListNeuronsResponse,
    ListProposalInfoResponse, ManageNeuronResponse, NeuronInfo, NeuronState, ProposalInfo, Vote,
};
use indicatif::HumanBytes;
>>>>>>> 5131366a
use itertools::Itertools;

<<<<<<< HEAD
use crate::lib::{format::filters, AnyhowResult};
=======
use crate::lib::{
    e8s_to_tokens,
    format::{format_duration_seconds, format_t_cycles, format_timestamp_seconds, icrc1_account},
    get_default_role, get_idl_string, AnyhowResult,
};
>>>>>>> 5131366a

pub fn display_get_neuron_info(blob: &[u8]) -> AnyhowResult<String> {
    let info = Decode!(blob, Result<NeuronInfo, GovernanceError>)?;
    #[derive(Template)]
    #[template(path = "nns/min_neuron_info.txt")]
    struct GetNeuronInfo {
        age_seconds: u64,
        stake: Nat,
        deciding: Nat,
        potential: Nat,
        last_refreshed_seconds: u64,
        state: NeuronState,
        dissolve_delay_seconds: u64,
        created_seconds: u64,
        community_fund_seconds: Option<u64>,
        known_neuron_data: Option<KnownNeuronData>,
        visibility: Option<Visibility>,
        retrieved_seconds: u64,
    }
    let fmt = match info {
<<<<<<< HEAD
        Ok(info) => GetNeuronInfo {
            age_seconds: info.age_seconds,
            stake: info.stake_e8s.into(),
            deciding: info.deciding_voting_power().into(),
            potential: info.potential_voting_power().into(),
            last_refreshed_seconds: info.voting_power_refreshed_timestamp_seconds(),
            state: info.state(),
            visibility: info.visibility.map(|_| info.visibility()),
            dissolve_delay_seconds: info.dissolve_delay_seconds,
            created_seconds: info.created_timestamp_seconds,
            community_fund_seconds: info.joined_community_fund_timestamp_seconds,
            known_neuron_data: info.known_neuron_data,
            retrieved_seconds: info.retrieved_at_timestamp_seconds,
=======
        Ok(info) => {
            let mut fmt = format!(
                "\
Age: {age}
Total stake: {icp} ICP
Voting power: {power} {warning}
Voting power last refreshed: {last_refreshed}
State: {state:?}
Dissolve delay: {delay}
Created {creation}
",
                age = format_duration_seconds(info.age_seconds),
                icp = e8s_to_tokens(info.stake_e8s.into()),
                power = e8s_to_tokens(info.deciding_voting_power.unwrap_or_default().into()),
                warning = if info.deciding_voting_power != info.potential_voting_power {
                    format!(
                        "(decayed, could be {})",
                        e8s_to_tokens(info.potential_voting_power.unwrap_or_default().into())
                    )
                } else {
                    "".into()
                },
                last_refreshed = info
                    .voting_power_refreshed_timestamp_seconds
                    .map_or_else(|| "never".to_string(), format_timestamp_seconds),
                state = NeuronState::from_repr(info.state).unwrap_or(NeuronState::Unspecified),
                delay = format_duration_seconds(info.dissolve_delay_seconds),
                creation = format_timestamp_seconds(info.created_timestamp_seconds)
            );
            let visibility = Visibility::try_from(info.visibility.unwrap_or(i32::MAX))
                .unwrap_or(Visibility::Unspecified);
            if let Some(cf) = info.joined_community_fund_timestamp_seconds {
                writeln!(
                    fmt,
                    "Member of the community fund since {}",
                    format_timestamp_seconds(cf)
                )?;
            }
            if let Some(known) = info.known_neuron_data {
                writeln!(fmt, "Known neuron: \"{}\"", known.name)?;
                if let Some(desc) = known.description {
                    writeln!(fmt, "Description: \"{desc}\"")?;
                }
            }
            if info.visibility.is_some() {
                writeln!(fmt, "Neuron visibility: {visibility:?}")?;
            }
            write!(
                fmt,
                "Accurate as of {}",
                format_timestamp_seconds(info.retrieved_at_timestamp_seconds)
            )?;
            fmt
>>>>>>> 5131366a
        }
        .render()?,

        Err(e) => display_governance_error(e),
    };
    Ok(fmt)
}

pub fn display_list_neurons(blob: &[u8]) -> AnyhowResult<String> {
    use DissolveState::*;
    let neurons = Decode!(blob, ListNeuronsResponse)?;
<<<<<<< HEAD
    #[derive(Template)]
    #[template(path = "nns/full_neuron_info.txt")]
    struct FullNeuron {
        id: u64,
        aging_seconds: u64,
        staked_icp_e8s: Nat,
        staked_maturity: Option<Nat>,
        auto_stake_maturity: bool,
        deciding: Nat,
        potential: Nat,
        last_refreshed_seconds: u64,
        spawn_at_seconds: Option<u64>,
        dissolve_delay: Option<DissolveState>,
        created_seconds: u64,
        community_fund_seconds: Option<u64>,
        known_neuron_data: Option<KnownNeuronData>,
        controller: Option<Principal>,
        hotkeys: Vec<Principal>,
        neuron_type: Option<NeuronType>,
        kyc_verified: bool,
        not_for_profit: bool,
        recent_votes: Option<usize>,
        followees: HashMap<Topic, Vec<u64>>,
        total_followees: usize,
        visibility: Option<Visibility>,
    }
    #[derive(Template)]
    #[template(path = "nns/list_neurons.txt")]
    struct ListNeurons {
        neurons: Vec<FullNeuron>,
=======
    let mut fmt = String::new();
    for neuron in neurons.full_neurons {
        let neuron_type = NeuronType::try_from(neuron.neuron_type.unwrap_or(0))
            .unwrap_or(NeuronType::Unspecified);
        let neuron_visibility =
            Visibility::try_from(neuron.visibility.unwrap_or(0)).unwrap_or(Visibility::Unspecified);
        if let Some(id) = neuron.id {
            writeln!(fmt, "Neuron {}", id.id)?;
        } else {
            writeln!(fmt, "Neuron (unknown id)")?;
        }
        if neuron.aging_since_timestamp_seconds != u64::MAX {
            writeln!(
                fmt,
                "Aging since: {}",
                format_timestamp_seconds(neuron.aging_since_timestamp_seconds)
            )?;
        }

        writeln!(
            fmt,
            "Staked ICP: {} ICP",
            e8s_to_tokens(neuron.cached_neuron_stake_e8s.into())
        )?;
        if let Some(staked_maturity) = neuron.staked_maturity_e8s_equivalent {
            writeln!(
                fmt,
                "Staked maturity: {}",
                e8s_to_tokens(staked_maturity.into())
            )?;
        }
        if neuron.auto_stake_maturity.unwrap_or(false) {
            writeln!(fmt, "Auto staking maturity: Yes")?;
        }
        if neuron.deciding_voting_power.unwrap_or_default()
            == neuron.potential_voting_power.unwrap_or_default()
        {
            writeln!(
                fmt,
                "Voting power: {}",
                e8s_to_tokens(neuron.deciding_voting_power.unwrap_or_default().into())
            )?;
        } else {
            writeln!(
                fmt,
                "Voting power: {} (decayed, could be {})",
                e8s_to_tokens(neuron.deciding_voting_power.unwrap_or_default().into()),
                e8s_to_tokens(neuron.potential_voting_power.unwrap_or_default().into())
            )?;
        }
        writeln!(
            fmt,
            "Voting power last refreshed: {}",
            neuron
                .voting_power_refreshed_timestamp_seconds
                .map(|ts| { format_timestamp_seconds(ts) })
                .unwrap_or_else(|| "never".to_string())
        )?;

        if let Some(timestamp) = neuron.spawn_at_timestamp_seconds {
            writeln!(
                fmt,
                "Spawning maturity as ICP at: {}",
                format_timestamp_seconds(timestamp)
            )?;
        }
        writeln!(fmt, "State: {:?}", neuron.state(now_seconds))?;
        if let Some(state) = neuron.dissolve_state {
            match state {
                DissolveState::DissolveDelaySeconds(s) => {
                    writeln!(fmt, "Dissolve delay: {}", format_duration_seconds(s))?
                }
                DissolveState::WhenDissolvedTimestampSeconds(s) => {
                    writeln!(fmt, "Dissolve timestamp: {}", format_timestamp_seconds(s))?
                }
            }
        }
        writeln!(
            fmt,
            "Created {}",
            format_timestamp_seconds(neuron.created_timestamp_seconds)
        )?;
        if let Some(cf) = neuron.joined_community_fund_timestamp_seconds {
            writeln!(
                fmt,
                "Member of the community fund since {}",
                format_timestamp_seconds(cf)
            )?;
        }
        if let Some(known) = neuron.known_neuron_data {
            writeln!(fmt, "Known neuron: \"{}\"", known.name)?;
            if let Some(desc) = known.description {
                writeln!(fmt, "Description: \"{desc}\"")?;
            }
        }
        if let Some(controller) = neuron.controller {
            writeln!(fmt, "Controller: {controller}")?;
        }
        if !neuron.hot_keys.is_empty() {
            writeln!(
                fmt,
                "Hot keys: {}",
                neuron.hot_keys.into_iter().format(", ")
            )?;
        }
        if neuron.neuron_type.is_some() {
            writeln!(fmt, "Neuron type: {neuron_type:?}")?;
        }
        if neuron.kyc_verified {
            writeln!(fmt, "KYC verified: Yes")?;
        }
        if neuron.not_for_profit {
            writeln!(fmt, "Not-for-profit: Yes")?;
        }
        if !neuron.recent_ballots.is_empty() {
            writeln!(fmt, "Recent votes: {}", neuron.recent_ballots.len())?;
        }
        if !neuron.followees.is_empty() {
            if neuron.followees.len() < 4 {
                writeln!(
                    fmt,
                    "Followees: {}",
                    neuron
                        .followees
                        .into_iter()
                        .format_with(", ", |(topic, followees), f| {
                            let topic = Topic::try_from(topic).unwrap_or(Topic::Unspecified);
                            if followees.followees.len() < 4 {
                                f(&format_args!(
                                    "neurons {} ({topic:?})",
                                    followees.followees.into_iter().map(|id| id.id).format(", ")
                                ))
                            } else {
                                f(&format_args!(
                                    "{} followees ({topic:?})",
                                    followees.followees.len(),
                                ))
                            }
                        })
                )?;
            } else {
                writeln!(
                    fmt,
                    "Followees: {}",
                    neuron
                        .followees
                        .into_iter()
                        .map(|followees| followees.1.followees.len())
                        .sum::<usize>()
                )?;
            }
            fmt.push('\n');
        }
        if neuron.visibility.is_some() {
            writeln!(fmt, "Neuron visibility: {neuron_visibility:?}")?;
        }
>>>>>>> 5131366a
    }
    let fmt = ListNeurons {
        neurons: neurons
            .full_neurons
            .into_iter()
            .map(|neuron| FullNeuron {
                aging_seconds: neuron.aging_since_timestamp_seconds,
                auto_stake_maturity: neuron.auto_stake_maturity(),
                community_fund_seconds: neuron.joined_community_fund_timestamp_seconds,
                controller: neuron.controller.map(|p| p.0),
                created_seconds: neuron.created_timestamp_seconds,
                deciding: neuron.deciding_voting_power().into(),
                dissolve_delay: neuron.dissolve_state,
                followees: neuron
                    .followees
                    .iter()
                    .map(|(topic, followees)| {
                        (
                            Topic::try_from(*topic).unwrap(),
                            followees
                                .followees
                                .iter()
                                .map(|followee| followee.id)
                                .collect_vec(),
                        )
                    })
                    .collect(),
                hotkeys: neuron.hot_keys.iter().map(|p| p.0).collect(),
                last_refreshed_seconds: neuron.voting_power_refreshed_timestamp_seconds(),
                neuron_type: neuron.neuron_type.map(|_| neuron.neuron_type()),
                potential: neuron.potential_voting_power().into(),
                visibility: neuron.visibility.map(|_| neuron.visibility()),
                id: neuron.id.unwrap().id,
                known_neuron_data: neuron.known_neuron_data,
                kyc_verified: neuron.kyc_verified,
                not_for_profit: neuron.not_for_profit,
                recent_votes: (!neuron.recent_ballots.is_empty())
                    .then_some(neuron.recent_ballots.len()),
                spawn_at_seconds: neuron.spawn_at_timestamp_seconds,
                staked_icp_e8s: neuron.cached_neuron_stake_e8s.into(),
                staked_maturity: neuron.staked_maturity_e8s_equivalent.map(|n| n.into()),
                total_followees: neuron.followees.values().map(|f| f.followees.len()).sum(),
            })
            .collect(),
    }
    .render()?;
    Ok(fmt)
}

pub fn display_manage_neuron(blob: &[u8]) -> AnyhowResult<String> {
    let response = Decode!(blob, ManageNeuronResponse)?;
    let cmd = response.command.context("command was null")?;
<<<<<<< HEAD
    use Command::*;
    #[derive(Template)]
    #[template(path = "nns/manage_neuron.txt")]
    struct ManageNeuron {
        cmd: Command,
    }
    let fmt = ManageNeuron { cmd }.render()?;
=======
    let fmt = match cmd {
        Command::Error(e) => display_governance_error(e),
        Command::Configure(_) => "Neuron successfully configured".to_string(),
        Command::RegisterVote(_) => "Successfully voted".to_string(),
        Command::Follow(_) => "Successfully set following relationship".to_string(),
        Command::Spawn(c) => {
            if let Some(id) = c.created_neuron_id {
                format!("Maturity successfully spawned to new neuron {}", id.id)
            } else {
                "Maturity successfully spawned to unknown new neuron".to_string()
            }
        }
        Command::Split(c) => {
            if let Some(id) = c.created_neuron_id {
                format!("Neuron successfully split off to new neuron {}", id.id)
            } else {
                "Neuron successfully split off to unknown new neuron".to_string()
            }
        }
        Command::ClaimOrRefresh(c) => {
            if let Some(id) = c.refreshed_neuron_id {
                format!("Successfully staked ICP in neuron {}", id.id)
            } else {
                "Successfully staked ICP in unknown neuron".to_string()
            }
        }
        Command::Merge(c) => {
            let mut fmt = "Successfully merged ".to_string();
            if let Some(source) = c.source_neuron {
                if let Some(id) = source.id {
                    write!(fmt, "neuron {}", id.id)?;
                } else {
                    write!(fmt, "neuron with account {}", hex::encode(source.account))?;
                }
            } else {
                write!(fmt, "unknown neuron")?;
            }
            write!(fmt, " into ")?;
            if let Some(target) = c.target_neuron {
                if let Some(id) = target.id {
                    write!(fmt, "neuron {}", id.id)?;
                } else {
                    write!(fmt, "neuron with account {}", hex::encode(target.account))?;
                }
            } else {
                write!(fmt, "unknown neuron")?;
            }
            fmt
        }
        Command::DisburseToNeuron(c) => {
            if let Some(id) = c.created_neuron_id {
                format!("Successfully disbursed into new neuron {}", id.id)
            } else {
                "Successfully disbursed into unknown new neuron".to_string()
            }
        }
        Command::DisburseMaturity(c) => {
            format!(
                "Successfully disbursed {} maturity",
                e8s_to_tokens(c.amount_disbursed_e8s.unwrap_or_default().into())
            )
        }
        Command::MakeProposal(c) => {
            if let Some(id) = c.proposal_id {
                format!("Successfully created new proposal with ID {id}\nhttps://dashboard.internetcomputer.org/proposal/{id}", id = id.id)
            } else {
                "Successfully created new proposal (unknown ID)".to_string()
            }
        }
        Command::StakeMaturity(c) => format!(
            "Successfully staked maturity ({staked} staked maturity total, {remaining} unstaked)",
            staked = e8s_to_tokens(c.staked_maturity_e8s.into()),
            remaining = e8s_to_tokens(c.maturity_e8s.into()),
        ),
        Command::MergeMaturity(c) => format!(
            "Successfully merged {merged} maturity (total stake now {total})",
            merged = e8s_to_tokens(c.merged_maturity_e8s.into()),
            total = e8s_to_tokens(c.new_stake_e8s.into())
        ),
        Command::Disburse(c) => format!(
            "Successfully disbursed ICP at block index {}",
            c.transfer_block_height
        ),
        Command::RefreshVotingPower(_) => "Successfully refreshed neuron's voting power".into(),
        Command::SetFollowing(_) => "Successfully set following relationship".into(),
    };
>>>>>>> 5131366a
    Ok(fmt)
}

pub fn display_update_node_provider(blob: &[u8]) -> AnyhowResult<String> {
    let res = Decode!(blob, Result<(), GovernanceError>)?;
    let fmt = match res {
        Ok(()) => "Successfully updated node provider".to_string(),
        Err(e) => display_governance_error(e),
    };
    Ok(fmt)
}

pub fn display_list_proposals(blob: &[u8]) -> AnyhowResult<String> {
    let response = Decode!(blob, ListProposalInfoResponse)?;
    let mut fmt = String::new();
    for proposal_info in response.proposal_info {
        write!(fmt, "{}\n\n", display_proposal_info(proposal_info)?)?;
    }
    Ok(fmt)
}

pub fn display_get_proposal(blob: &[u8]) -> AnyhowResult<String> {
    let opt = Decode!(blob, Option<ProposalInfo>)?;
    let fmt = match opt {
        Some(proposal) => display_proposal_info(proposal)?,
        None => "No proposal with that ID was found.".to_string(),
    };
    Ok(fmt)
}

fn display_proposal_info(proposal_info: ProposalInfo) -> AnyhowResult<String> {
<<<<<<< HEAD
    use Action::*;
    use Change::*;
    use NeuronIdOrSubaccount::*;
    use Operation::*;
    use ProposalCommand::*;
    use RewardMode::*;
    #[derive(Template)]
    #[template(path = "nns/proposal_info.txt")]
    struct GetProposalInfo {
        proposal_info: ProposalInfo,
=======
    let mut fmt = String::new();
    let topic = proposal_info.topic;
    let topic = Topic::try_from(topic).with_context(|| format!("unknown topic {topic}"))?;
    let status = proposal_info.status;
    let status = ProposalStatus::try_from(status)
        .with_context(|| format!("unknown proposal status {status}"))?;
    let reward_status = proposal_info.reward_status;
    let reward_status = ProposalRewardStatus::try_from(reward_status)
        .with_context(|| format!("unknown reward status {reward_status}"))?;
    if let Some(proposal) = proposal_info.proposal {
        if let Some(title) = proposal.title {
            writeln!(fmt, "\"{title}\" ({topic:?})")?;
        } else {
            writeln!(fmt, "Untitled proposal ({topic:?})")?;
        }
        if !proposal.summary.is_empty() {
            writeln!(fmt, "Summary: \"{}\"", proposal.summary)?;
        }
        if !proposal.url.is_empty() {
            writeln!(fmt, "URL: {}", proposal.url)?;
        }
        if let Some(action) = proposal.action {
            fmt.push_str("Proposed action: ");
            match action {
                Action::RegisterKnownNeuron(a) => {
                    fmt.push_str("Register known neuron");
                    if let Some(id) = a.id {
                        write!(fmt, " {}", id.id)?;
                    }
                    if let Some(data) = a.known_neuron_data {
                        write!(fmt, " as {}.", data.name)?;
                        if let Some(desc) = data.description {
                            write!(fmt, " \"{desc}\"")?;
                        }
                    }
                    fmt.push('\n');
                }
                Action::ApproveGenesisKyc(a) => writeln!(
                    fmt,
                    "Approve principals {} for Genesis KYC",
                    a.principals.iter().format(", ")
                )?,
                Action::AddOrRemoveNodeProvider(a) => {
                    let (change, provider) =
                        match a.change.context("node provider change was null")? {
                            Change::ToAdd(provider) => ("Add", provider),
                            Change::ToRemove(provider) => ("Remove", provider),
                        };
                    write!(fmt, "{change} node provider")?;
                    if let Some(id) = provider.id {
                        write!(fmt, " {id}")?;
                    }
                    if let Some(reward) = provider.reward_account {
                        write!(fmt, " with reward account {}", hex::encode(reward.hash))?;
                    }
                    fmt.push('\n');
                }
                Action::CreateServiceNervousSystem(_)
                | Action::OpenSnsTokenSwap(_)
                | Action::SetSnsTokenSwapOpenTimeWindow(_) => {
                    bail!("SNS proposals currently unsupported") //todo
                }
                Action::ExecuteNnsFunction(a) => {
                    let function =
                        NnsFunction::try_from(a.nns_function).unwrap_or(NnsFunction::Unspecified);
                    writeln!(fmt, "Execute NNS function {function:?}")?;
                    if a.payload.starts_with(b"DIDL") {
                        let (canister_id, method) = function
                            .canister_and_function()
                            .map_err(|e| anyhow!(e.error_message))?;
                        if let Ok(idl) = get_idl_string(
                            &a.payload,
                            canister_id.into(),
                            get_default_role(canister_id.into()).unwrap_or_default(),
                            method,
                            "args",
                        ) {
                            writeln!(fmt, "Payload: {idl}")?;
                        } else {
                            writeln!(fmt, "Payload: {}", hex::encode(a.payload))?;
                        }
                    } else {
                        writeln!(fmt, "Payload: {}", hex::encode(a.payload))?;
                    }
                }
                Action::Motion(a) => writeln!(fmt, "\"{}\" (motion)", a.motion_text)?,
                Action::ManageNetworkEconomics(a) => {
                    writeln!(fmt, "Update network economics")?;
                    if a.max_proposals_to_keep_per_topic != 0 {
                        writeln!(
                            fmt,
                            "New maximum proposals to keep, per topic: {}",
                            a.max_proposals_to_keep_per_topic
                        )?;
                    }
                    if a.maximum_node_provider_rewards_e8s != 0 {
                        writeln!(
                            fmt,
                            "New maximum node provider reward: {} ICP",
                            e8s_to_tokens(a.maximum_node_provider_rewards_e8s.into())
                        )?;
                    }
                    if a.minimum_icp_xdr_rate != 0 {
                        writeln!(
                            fmt,
                            "New minimum ICP/SDR conversion rate: 1 ICP <> {} XDR",
                            BigDecimal::new(a.minimum_icp_xdr_rate.into(), 2)
                        )?;
                    }
                    if a.neuron_management_fee_per_proposal_e8s != 0 {
                        writeln!(
                            fmt,
                            "New cost for making \"manage neuron\" proposals: {} ICP",
                            e8s_to_tokens(a.neuron_management_fee_per_proposal_e8s.into())
                        )?;
                    }
                    if a.neuron_minimum_stake_e8s != 0 {
                        writeln!(
                            fmt,
                            "New minimum stake for neurons: {} ICP",
                            e8s_to_tokens(a.neuron_minimum_stake_e8s.into())
                        )?;
                    }
                    if a.neuron_spawn_dissolve_delay_seconds != 0 {
                        writeln!(
                            fmt,
                            "New dissolve delay for spawned-maturity neurons: {}",
                            format_duration_seconds(a.neuron_spawn_dissolve_delay_seconds)
                        )?;
                    }
                    if a.transaction_fee_e8s != 0 {
                        writeln!(
                            fmt,
                            "New ICP transaction fee: {} ICP",
                            e8s_to_tokens(a.transaction_fee_e8s.into())
                        )?;
                    }
                    if a.reject_cost_e8s != 0 {
                        writeln!(
                            fmt,
                            "New proposal rejection cost: {} ICP",
                            e8s_to_tokens(a.reject_cost_e8s.into())
                        )?;
                    }
                    if let Some(extra) = a.neurons_fund_economics {
                        if let Some(max) = extra.maximum_icp_xdr_rate {
                            writeln!(
                                fmt,
                                "New maximum ICP/SDR conversion rate for the community fund: {}%",
                                BigDecimal::new(max.basis_points().into(), 2)
                            )?;
                        }
                        if let Some(min) = extra.minimum_icp_xdr_rate {
                            writeln!(
                                fmt,
                                "New minimum ICP/SDR conversion rate for the community fund: {}%",
                                BigDecimal::new(min.basis_points().into(), 2)
                            )?;
                        }
                        if let Some(max) =
                            extra.max_theoretical_neurons_fund_participation_amount_xdr
                        {
                            writeln!(fmt, "New maximum theoretical community fund participation amount: {} XDR", max.human_readable())?;
                        }
                        if let Some(extra) = extra.neurons_fund_matched_funding_curve_coefficients {
                            if let Some(threshold) = extra.contribution_threshold_xdr {
                                writeln!(fmt, "New SNS participation threshold to receive any community fund contributions: {} XDR", threshold.human_readable())?;
                            }
                            if let Some(milestone) = extra.one_third_participation_milestone_xdr {
                                writeln!(fmt, "New SNS participation milestone to receive 1/3 community fund contribution: {} XDR", milestone.human_readable())?;
                            }
                            if let Some(milestone) = extra.full_participation_milestone_xdr {
                                writeln!(fmt, "New SNS participation milestone to receive full community fund contribution: {} XDR", milestone.human_readable())?;
                            }
                        }
                    }
                }
                Action::RewardNodeProvider(a) => {
                    fmt.push_str("Reward node provider");
                    if let Some(provider) = a.node_provider {
                        if let Some(id) = provider.id {
                            write!(fmt, " {id}")?;
                        }
                        if let Some(account) = provider.reward_account {
                            write!(fmt, " (reward account {})", hex::encode(account.hash))?;
                        }
                    }
                    write!(fmt, " with {} ICP", e8s_to_tokens(a.amount_e8s.into()))?;
                    match a.reward_mode {
                        Some(RewardMode::RewardToAccount(RewardToAccount {
                            to_account: Some(to),
                        })) => write!(fmt, " to account {}", hex::encode(to.hash))?,
                        Some(RewardMode::RewardToNeuron(n)) => write!(
                            fmt,
                            " to neuron with {} dissolve delay",
                            format_duration_seconds(n.dissolve_delay_seconds)
                        )?,
                        _ => {}
                    }
                    fmt.push('\n');
                }
                Action::RewardNodeProviders(a) => {
                    if a.use_registry_derived_rewards.unwrap_or(false) {
                        writeln!(
                            fmt,
                            "Reward node providers {}",
                            a.rewards
                                .into_iter()
                                .filter_map(|r| r.node_provider.and_then(|p| p.id))
                                .format(", ")
                        )?;
                    } else {
                        fmt.push_str("Reward node providers\n");
                        for reward in a.rewards {
                            if let Some(provider) = reward.node_provider {
                                if let Some(id) = provider.id {
                                    write!(fmt, "{id}")?;
                                    if let Some(account) = provider.reward_account {
                                        write!(
                                            fmt,
                                            " (reward account {})",
                                            hex::encode(account.hash)
                                        )?;
                                    }
                                    write!(
                                        fmt,
                                        " with {} ICP",
                                        e8s_to_tokens(reward.amount_e8s.into())
                                    )?;
                                    match reward.reward_mode {
                                        Some(RewardMode::RewardToAccount(RewardToAccount {
                                            to_account: Some(to),
                                        })) => write!(fmt, " to account {}", hex::encode(to.hash))?,
                                        Some(RewardMode::RewardToNeuron(n)) => write!(
                                            fmt,
                                            " to neuron with {} dissolve delay",
                                            format_duration_seconds(n.dissolve_delay_seconds)
                                        )?,
                                        _ => {}
                                    }
                                    fmt.push('\n');
                                }
                            }
                        }
                    }
                }
                Action::SetDefaultFollowees(a) => {
                    if a.default_followees.len() == 1 {
                        let (topic, followees) = a.default_followees.into_iter().next().unwrap();
                        writeln!(
                            fmt,
                            "Set default followees for {topic:?} to {followees}",
                            topic = Topic::try_from(topic).unwrap_or_default(),
                            followees = followees.followees.iter().map(|id| id.id).format(", ")
                        )?;
                    } else {
                        writeln!(fmt, "Set default followees")?;
                        for (topic, followees) in a.default_followees {
                            writeln!(
                                fmt,
                                "For {topic:?}: {followees}",
                                topic = Topic::try_from(topic).unwrap_or_default(),
                                followees = followees.followees.iter().map(|id| id.id).format(", ")
                            )?;
                        }
                    }
                }
                Action::InstallCode(a) => {
                    let a = InstallCode::from(a);
                    let install_mode = match a.install_mode() {
                        CanisterInstallMode::Unspecified => "Install (unspecified mode)",
                        CanisterInstallMode::Install => "Install",
                        CanisterInstallMode::Reinstall => "Reinstall",
                        CanisterInstallMode::Upgrade => "Upgrade",
                    };
                    let (canister_id, _) = a
                        .canister_and_function()
                        .map_err(|e| anyhow!(display_governance_error(e.into())))?;
                    let canister_name = canister_id_to_nns_canister_name(canister_id);
                    writeln!(fmt, "{install_mode} canister {canister_name}")?;
                    writeln!(fmt, "WASM blob hash: {}", hex::encode(a.wasm_module_hash()))?;
                    if a.skip_stopping_before_installing() {
                        writeln!(
                            fmt,
                            "Canister will NOT be stopped before installing new WASM"
                        )?;
                    }
                    if let Some(arg) = &a.arg_hash {
                        writeln!(fmt, "Init args hash: {}", hex::encode(arg))?;
                    }
                }
                Action::StopOrStartCanister(a) => {
                    let action = match CanisterAction::try_from(a.action.unwrap_or_default())
                        .unwrap_or(CanisterAction::Unspecified)
                    {
                        CanisterAction::Start => "Start",
                        CanisterAction::Stop => "Stop",
                        CanisterAction::Unspecified => "Start/stop (unspecified)",
                    };
                    let (canister_id, _) = StopOrStartCanister::from(a)
                        .canister_and_function()
                        .map_err(|e| anyhow!(display_governance_error(e.into())))?;
                    let canister_name = canister_id_to_nns_canister_name(canister_id);

                    writeln!(fmt, "{action} canister {canister_name}")?;
                }
                Action::UpdateCanisterSettings(a) => {
                    let settings = a.settings.clone();
                    let a = UpdateCanisterSettings::from(a);
                    let (canister_id, _) = a
                        .canister_and_function()
                        .map_err(|e| anyhow!(display_governance_error(e.into())))?;
                    let canister_name = canister_id_to_nns_canister_name(canister_id);
                    writeln!(fmt, "Update settings of canister {canister_name}")?;
                    fmt.push_str(&display_canister_settings(settings.unwrap())?);
                }
                Action::FulfillSubnetRentalRequest(req) => {
                    writeln!(
                        fmt,
                        "Fulfill request to rent subnet by user {}",
                        req.user
                            .map_or_else(|| "<unknown>".to_string(), |user| user.to_string())
                    )?;
                    writeln!(
                        fmt,
                        "Replica version: {}\nNodes:",
                        req.replica_version_id.unwrap_or_default()
                    )?;
                    for node in req.node_ids.unwrap_or_default() {
                        writeln!(fmt, " - {node}")?;
                    }
                    fmt.push('\n');
                }
                Action::ManageNeuron(a) => {
                    let neuron = a.neuron_id_or_subaccount.context("neuron ID was null")?;
                    let neuron = display_neuron_id(neuron);
                    match a.command.context("command was null")? {
                        ProposalCommand::ClaimOrRefresh(_) => {
                            writeln!(fmt, "Refresh the stake of neuron {neuron}")?;
                        }
                        ProposalCommand::Disburse(c) => {
                            if let Some(amount) = c.amount {
                                write!(
                                    fmt,
                                    "Disburse {icp} ICP from neuron {neuron}",
                                    icp = e8s_to_tokens(amount.e8s.into())
                                )?;
                            } else {
                                write!(fmt, "Disburse neuron {neuron}")?;
                            }
                            if let Some(to) = c.to_account {
                                write!(fmt, " to account {}", hex::encode(to.hash))?;
                            }
                            fmt.push('\n');
                        }
                        ProposalCommand::DisburseToNeuron(c) => {
                            write!(
                                fmt,
                                "Disburse {icp} ICP from neuron {neuron} to a new{verified} neuron",
                                icp = e8s_to_tokens(c.amount_e8s.into()),
                                verified = if c.kyc_verified { " KYC verified" } else { "" },
                            )?;
                            if let Some(controller) = c.new_controller {
                                write!(fmt, " owned by {controller}")?;
                            }
                            writeln!(
                                fmt,
                                " with dissolve delay {}",
                                format_timestamp_seconds(c.dissolve_delay_seconds)
                            )?;
                        }
                        ProposalCommand::Follow(c) => {
                            writeln!(
                                fmt,
                                "Configure neuron {neuron} to follow {ids} for proposals of type {topic:?}",
                                topic = Topic::try_from(c.topic).unwrap_or(Topic::Unspecified),
                                ids = c.followees.iter().map(|id| id.id).format(", ")
                            )?;
                        }
                        ProposalCommand::MakeProposal(_) => {
                            bail!("nested proposals not supported")
                        }
                        ProposalCommand::Merge(c) => {
                            if let Some(source) = c.source_neuron_id {
                                writeln!(
                                    fmt,
                                    "Merge neuron {source} into neuron {neuron}",
                                    source = source.id
                                )?;
                            } else {
                                writeln!(fmt, "Merge neuron {neuron}")?;
                            }
                        }
                        ProposalCommand::MergeMaturity(c) => writeln!(
                            fmt,
                            "Merge {percentage}% of maturity into the stake of neuron {neuron}",
                            percentage = c.percentage_to_merge
                        )?,
                        ProposalCommand::DisburseMaturity(c) => writeln!(
                            fmt,
                            "Disburse {percentage}% of maturity from neuron {neuron} to {account}",
                            percentage = c.percentage_to_disburse,
                            account = if let Some(account) = c.to_account {
                                if let Some(owner) = account.owner {
                                    format!(
                                        "account {}",
                                        icrc1_account(
                                            owner.0,
                                            account.subaccount.map(|x| x[..].try_into().unwrap())
                                        )
                                    )
                                } else {
                                    "unknown account".into()
                                }
                            } else {
                                "the owner".into()
                            }
                        )?,
                        ProposalCommand::RegisterVote(c) => {
                            if let Some(proposal) = c.proposal {
                                writeln!(
                                    fmt,
                                    "Vote {yn:?} on proposal {proposal} from neuron {neuron}",
                                    proposal = proposal.id,
                                    yn = Vote::from_repr(c.vote)
                                )?
                            } else {
                                writeln!(
                                    fmt,
                                    "Vote {yn:?} from neuron {neuron}",
                                    yn = Vote::from_repr(c.vote)
                                )?;
                            }
                        }
                        ProposalCommand::Spawn(c) => {
                            if let Some(controller) = c.new_controller {
                                writeln!(fmt, "Spawn {percentage}% of the maturity of neuron {neuron} to {controller}", percentage = c.percentage_to_spawn.unwrap_or_default())?;
                            } else {
                                writeln!(fmt, "Spawn {percentage}% of the maturity of neuron {neuron} to its owner", percentage = c.percentage_to_spawn.unwrap_or_default())?;
                            }
                        }
                        ProposalCommand::Split(c) => writeln!(
                            fmt,
                            "Split off {icp} ICP from neuron {neuron} as a new neuron",
                            icp = e8s_to_tokens(c.amount_e8s.into())
                        )?,
                        ProposalCommand::StakeMaturity(c) => writeln!(
                            fmt,
                            "Stake {percentage}% of the maturity of neuron {neuron}",
                            percentage = c.percentage_to_stake.unwrap_or_default()
                        )?,
                        ProposalCommand::RefreshVotingPower(_) => {
                            writeln!(fmt, "Refresh the voting power of neuron {neuron}")?
                        }
                        ProposalCommand::SetFollowing(c) => {
                            writeln!(fmt, "Set neuron following")?;
                            for topic in c.topic_following.unwrap_or_default() {
                                writeln!(
                                    fmt,
                                    "For {topic:?}: {followees}",
                                    topic = Topic::try_from(topic.topic.unwrap_or_default())
                                        .unwrap_or(Topic::Unspecified),
                                    followees = topic
                                        .followees
                                        .unwrap_or_default()
                                        .iter()
                                        .map(|id| id.id)
                                        .format(", ")
                                )?;
                            }
                        }
                        ProposalCommand::Configure(c) => {
                            match c.operation.context("operation was null")? {
                                Operation::AddHotKey(o) => {
                                    if let Some(key) = o.new_hot_key {
                                        writeln!(fmt, "Add hot key {key} to neuron {neuron}")?
                                    } else {
                                        writeln!(fmt, "Add hot key to neuron {neuron}")?
                                    }
                                }
                                Operation::RemoveHotKey(o) => {
                                    if let Some(key) = o.hot_key_to_remove {
                                        writeln!(fmt, "Remove hot key {key} from neuron {neuron}")?
                                    } else {
                                        writeln!(fmt, "Remove hot key from neuron {neuron}")?
                                    }
                                }
                                Operation::ChangeAutoStakeMaturity(o) => writeln!(
                                    fmt,
                                    "{op} auto-staking maturity for neuron {neuron}",
                                    op = if o.requested_setting_for_auto_stake_maturity {
                                        "Enable"
                                    } else {
                                        "Disable"
                                    }
                                )?,
                                Operation::IncreaseDissolveDelay(o) => writeln!(
                                    fmt,
                                    "Increase dissolve delay for neuron {neuron} by {dur}",
                                    dur = format_duration_seconds(
                                        o.additional_dissolve_delay_seconds.into()
                                    )
                                )?,
                                Operation::SetDissolveTimestamp(o) => writeln!(
                                    fmt,
                                    "Set dissolve timestamp for neuron {neuron} to {time}",
                                    time = format_timestamp_seconds(o.dissolve_timestamp_seconds)
                                )?,
                                Operation::JoinCommunityFund(_) => {
                                    writeln!(fmt, "Add neuron {neuron} to the community fund")?
                                }
                                Operation::LeaveCommunityFund(_) => {
                                    writeln!(fmt, "Remove neuron {neuron} from the community fund")?
                                }
                                Operation::StartDissolving(_) => {
                                    writeln!(fmt, "Start dissolving neuron {neuron}")?
                                }
                                Operation::StopDissolving(_) => {
                                    writeln!(fmt, "Stop dissolving neuron {neuron}")?
                                }
                                Operation::SetVisibility(set_visibility) => writeln!(
                                    fmt,
                                    "Set visibility of {neuron} to {visibility:?}",
                                    visibility = Visibility::try_from(
                                        set_visibility.visibility.unwrap_or_default()
                                    )
                                    .unwrap_or(Visibility::Unspecified)
                                )?,
                            }
                        }
                    }
                }
            }
        }
    } else {
        writeln!(fmt, "Unknown proposal ({topic:?})")?;
    }
    if let Some(id) = proposal_info.id {
        writeln!(fmt, "Proposal ID: {}", id.id)?;
    }
    if let Some(proposer) = proposal_info.proposer {
        writeln!(
            fmt,
            "Created at {} by neuron {}",
            format_timestamp_seconds(proposal_info.proposal_timestamp_seconds),
            proposer.id,
        )?;
    } else {
        writeln!(
            fmt,
            "Created at {}",
            format_timestamp_seconds(proposal_info.proposal_timestamp_seconds)
        )?;
    }
    writeln!(fmt, "Status: {status:?}, reward status: {reward_status:?}")?;
    if let Some(reason) = proposal_info.failure_reason {
        writeln!(fmt, "Failure reason: {}", reason.error_message)?;
    }
    if proposal_info.decided_timestamp_seconds != 0 {
        writeln!(
            fmt,
            "Decided at {}",
            format_timestamp_seconds(proposal_info.decided_timestamp_seconds)
        )?;
    }
    if proposal_info.failed_timestamp_seconds != 0 {
        writeln!(
            fmt,
            "Failed at {}",
            format_timestamp_seconds(proposal_info.failed_timestamp_seconds)
        )?;
    }
    if proposal_info.executed_timestamp_seconds != 0 {
        writeln!(
            fmt,
            "Executed at {}",
            format_timestamp_seconds(proposal_info.executed_timestamp_seconds)
        )?;
>>>>>>> 5131366a
    }
    let fmt = GetProposalInfo { proposal_info }.render()?;
    Ok(fmt)
}

pub fn display_neuron_ids(blob: &[u8]) -> AnyhowResult<String> {
    let ids = Decode!(blob, Vec<u64>)?;
    #[derive(Template)]
    #[template(path = "nns/neuron_ids.txt")]
    struct NeuronIds {
        ids: Vec<u64>,
    }
    let fmt = NeuronIds { ids }.render()?;
    Ok(fmt)
}

pub fn display_claim_gtc_neurons(blob: &[u8]) -> AnyhowResult<String> {
    let res = Decode!(blob, Result<(), GovernanceError>)?;
    let fmt = match res {
        Ok(()) => "Successfully claimed Genesis neurons".to_string(),
        Err(e) => display_governance_error(e),
    };
    Ok(fmt)
}

pub fn display_claim_or_refresh_neuron_from_account(blob: &[u8]) -> AnyhowResult<String> {
    let res = Decode!(blob, ClaimOrRefreshNeuronFromAccountResponse)?;
    #[derive(Template)]
    #[template(path = "nns/claim_or_refresh_neuron_from_account.txt")]
    struct ClaimOrRefreshNeuronFromAccount {
        id: u64,
    }
    let fmt = if let Some(res) = res.result {
        match res {
            ClaimResult::NeuronId(id) => ClaimOrRefreshNeuronFromAccount { id: id.id }.render()?,
            ClaimResult::Error(e) => display_governance_error(e),
        }
    } else {
        "Unknown result of call".to_string()
    };
    Ok(fmt)
}

pub fn display_governance_error(err: GovernanceError) -> String {
    format!("NNS error: {}", err.error_message)
}

<<<<<<< HEAD
fn map_governance_error<T>(res: Result<T, GovernanceError>) -> AnyhowResult<T> {
    res.map_err(|e| anyhow!(e.error_message))
}

fn get_topic(topic: &i32) -> Topic {
    Topic::try_from(*topic).unwrap_or_default()
}

fn sns_unsupported() -> AnyhowResult<String> {
    bail!("SNS proposals currently unsupported")
}

fn nested_proposals_not_supported() -> AnyhowResult<String> {
    bail!("Nested proposals not supported")
=======
fn display_canister_settings(settings: CanisterSettings) -> AnyhowResult<String> {
    let mut fmt = String::new();
    if let Some(controllers) = &settings.controllers {
        let controllers = controllers
            .controllers
            .iter()
            .map(|&c| {
                CanisterId::try_from_principal_id(c)
                    .map_or_else(|c| c.to_string(), canister_id_to_nns_canister_name)
            })
            .format(", ");
        writeln!(fmt, "Controllers: {controllers}")?;
    }
    if let Some(freezing) = settings.freezing_threshold {
        writeln!(
            fmt,
            "Freezing threshold: {} cycles",
            format_t_cycles(freezing.into())
        )?;
    }
    if let Some(memory) = settings.memory_allocation {
        writeln!(fmt, "Memory allocation: {memory}%")?;
    }
    if let Some(compute) = settings.compute_allocation {
        writeln!(fmt, "Compute allocation: {compute}%")?;
    }
    if let Some(visibility) = settings.log_visibility {
        writeln!(
            fmt,
            "Log visibility: {:?}",
            LogVisibility::try_from(visibility).unwrap_or(LogVisibility::Unspecified)
        )?;
    }
    if let Some(limit) = settings.wasm_memory_limit {
        writeln!(fmt, "WASM memory limit: {}", HumanBytes(limit))?;
    }
    if fmt.is_empty() {
        Ok("No changes to canister settings\n".into())
    } else {
        Ok(fmt)
    }
>>>>>>> 5131366a
}<|MERGE_RESOLUTION|>--- conflicted
+++ resolved
@@ -5,7 +5,6 @@
 use candid::{Decode, Nat, Principal};
 use ic_nns_governance::{
     pb::v1::{
-<<<<<<< HEAD
         add_or_remove_node_provider::Change,
         claim_or_refresh_neuron_from_account_response::Result as ClaimResult,
         install_code::CanisterInstallMode,
@@ -21,39 +20,9 @@
     },
     proposals::call_canister::CallCanister,
 };
-=======
-        install_code::CanisterInstallMode, stop_or_start_canister::CanisterAction,
-        update_canister_settings::LogVisibility, InstallCode, NeuronType, NnsFunction,
-        ProposalRewardStatus, ProposalStatus, StopOrStartCanister, Topic, UpdateCanisterSettings,
-        Visibility,
-    },
-    proposals::call_canister::CallCanister,
-};
-use ic_nns_governance_api::{
-    add_or_remove_node_provider::Change,
-    claim_or_refresh_neuron_from_account_response::Result as ClaimResult,
-    manage_neuron::{configure::Operation, Command as ProposalCommand, NeuronIdOrSubaccount},
-    manage_neuron_response::Command,
-    neuron::DissolveState,
-    proposal::Action,
-    reward_node_provider::{RewardMode, RewardToAccount},
-    update_canister_settings::CanisterSettings,
-    ClaimOrRefreshNeuronFromAccountResponse, GovernanceError, ListNeuronsResponse,
-    ListProposalInfoResponse, ManageNeuronResponse, NeuronInfo, NeuronState, ProposalInfo, Vote,
-};
-use indicatif::HumanBytes;
->>>>>>> 5131366a
 use itertools::Itertools;
 
-<<<<<<< HEAD
 use crate::lib::{format::filters, AnyhowResult};
-=======
-use crate::lib::{
-    e8s_to_tokens,
-    format::{format_duration_seconds, format_t_cycles, format_timestamp_seconds, icrc1_account},
-    get_default_role, get_idl_string, AnyhowResult,
-};
->>>>>>> 5131366a
 
 pub fn display_get_neuron_info(blob: &[u8]) -> AnyhowResult<String> {
     let info = Decode!(blob, Result<NeuronInfo, GovernanceError>)?;
@@ -74,7 +43,6 @@
         retrieved_seconds: u64,
     }
     let fmt = match info {
-<<<<<<< HEAD
         Ok(info) => GetNeuronInfo {
             age_seconds: info.age_seconds,
             stake: info.stake_e8s.into(),
@@ -88,61 +56,6 @@
             community_fund_seconds: info.joined_community_fund_timestamp_seconds,
             known_neuron_data: info.known_neuron_data,
             retrieved_seconds: info.retrieved_at_timestamp_seconds,
-=======
-        Ok(info) => {
-            let mut fmt = format!(
-                "\
-Age: {age}
-Total stake: {icp} ICP
-Voting power: {power} {warning}
-Voting power last refreshed: {last_refreshed}
-State: {state:?}
-Dissolve delay: {delay}
-Created {creation}
-",
-                age = format_duration_seconds(info.age_seconds),
-                icp = e8s_to_tokens(info.stake_e8s.into()),
-                power = e8s_to_tokens(info.deciding_voting_power.unwrap_or_default().into()),
-                warning = if info.deciding_voting_power != info.potential_voting_power {
-                    format!(
-                        "(decayed, could be {})",
-                        e8s_to_tokens(info.potential_voting_power.unwrap_or_default().into())
-                    )
-                } else {
-                    "".into()
-                },
-                last_refreshed = info
-                    .voting_power_refreshed_timestamp_seconds
-                    .map_or_else(|| "never".to_string(), format_timestamp_seconds),
-                state = NeuronState::from_repr(info.state).unwrap_or(NeuronState::Unspecified),
-                delay = format_duration_seconds(info.dissolve_delay_seconds),
-                creation = format_timestamp_seconds(info.created_timestamp_seconds)
-            );
-            let visibility = Visibility::try_from(info.visibility.unwrap_or(i32::MAX))
-                .unwrap_or(Visibility::Unspecified);
-            if let Some(cf) = info.joined_community_fund_timestamp_seconds {
-                writeln!(
-                    fmt,
-                    "Member of the community fund since {}",
-                    format_timestamp_seconds(cf)
-                )?;
-            }
-            if let Some(known) = info.known_neuron_data {
-                writeln!(fmt, "Known neuron: \"{}\"", known.name)?;
-                if let Some(desc) = known.description {
-                    writeln!(fmt, "Description: \"{desc}\"")?;
-                }
-            }
-            if info.visibility.is_some() {
-                writeln!(fmt, "Neuron visibility: {visibility:?}")?;
-            }
-            write!(
-                fmt,
-                "Accurate as of {}",
-                format_timestamp_seconds(info.retrieved_at_timestamp_seconds)
-            )?;
-            fmt
->>>>>>> 5131366a
         }
         .render()?,
 
@@ -154,7 +67,6 @@
 pub fn display_list_neurons(blob: &[u8]) -> AnyhowResult<String> {
     use DissolveState::*;
     let neurons = Decode!(blob, ListNeuronsResponse)?;
-<<<<<<< HEAD
     #[derive(Template)]
     #[template(path = "nns/full_neuron_info.txt")]
     struct FullNeuron {
@@ -185,164 +97,6 @@
     #[template(path = "nns/list_neurons.txt")]
     struct ListNeurons {
         neurons: Vec<FullNeuron>,
-=======
-    let mut fmt = String::new();
-    for neuron in neurons.full_neurons {
-        let neuron_type = NeuronType::try_from(neuron.neuron_type.unwrap_or(0))
-            .unwrap_or(NeuronType::Unspecified);
-        let neuron_visibility =
-            Visibility::try_from(neuron.visibility.unwrap_or(0)).unwrap_or(Visibility::Unspecified);
-        if let Some(id) = neuron.id {
-            writeln!(fmt, "Neuron {}", id.id)?;
-        } else {
-            writeln!(fmt, "Neuron (unknown id)")?;
-        }
-        if neuron.aging_since_timestamp_seconds != u64::MAX {
-            writeln!(
-                fmt,
-                "Aging since: {}",
-                format_timestamp_seconds(neuron.aging_since_timestamp_seconds)
-            )?;
-        }
-
-        writeln!(
-            fmt,
-            "Staked ICP: {} ICP",
-            e8s_to_tokens(neuron.cached_neuron_stake_e8s.into())
-        )?;
-        if let Some(staked_maturity) = neuron.staked_maturity_e8s_equivalent {
-            writeln!(
-                fmt,
-                "Staked maturity: {}",
-                e8s_to_tokens(staked_maturity.into())
-            )?;
-        }
-        if neuron.auto_stake_maturity.unwrap_or(false) {
-            writeln!(fmt, "Auto staking maturity: Yes")?;
-        }
-        if neuron.deciding_voting_power.unwrap_or_default()
-            == neuron.potential_voting_power.unwrap_or_default()
-        {
-            writeln!(
-                fmt,
-                "Voting power: {}",
-                e8s_to_tokens(neuron.deciding_voting_power.unwrap_or_default().into())
-            )?;
-        } else {
-            writeln!(
-                fmt,
-                "Voting power: {} (decayed, could be {})",
-                e8s_to_tokens(neuron.deciding_voting_power.unwrap_or_default().into()),
-                e8s_to_tokens(neuron.potential_voting_power.unwrap_or_default().into())
-            )?;
-        }
-        writeln!(
-            fmt,
-            "Voting power last refreshed: {}",
-            neuron
-                .voting_power_refreshed_timestamp_seconds
-                .map(|ts| { format_timestamp_seconds(ts) })
-                .unwrap_or_else(|| "never".to_string())
-        )?;
-
-        if let Some(timestamp) = neuron.spawn_at_timestamp_seconds {
-            writeln!(
-                fmt,
-                "Spawning maturity as ICP at: {}",
-                format_timestamp_seconds(timestamp)
-            )?;
-        }
-        writeln!(fmt, "State: {:?}", neuron.state(now_seconds))?;
-        if let Some(state) = neuron.dissolve_state {
-            match state {
-                DissolveState::DissolveDelaySeconds(s) => {
-                    writeln!(fmt, "Dissolve delay: {}", format_duration_seconds(s))?
-                }
-                DissolveState::WhenDissolvedTimestampSeconds(s) => {
-                    writeln!(fmt, "Dissolve timestamp: {}", format_timestamp_seconds(s))?
-                }
-            }
-        }
-        writeln!(
-            fmt,
-            "Created {}",
-            format_timestamp_seconds(neuron.created_timestamp_seconds)
-        )?;
-        if let Some(cf) = neuron.joined_community_fund_timestamp_seconds {
-            writeln!(
-                fmt,
-                "Member of the community fund since {}",
-                format_timestamp_seconds(cf)
-            )?;
-        }
-        if let Some(known) = neuron.known_neuron_data {
-            writeln!(fmt, "Known neuron: \"{}\"", known.name)?;
-            if let Some(desc) = known.description {
-                writeln!(fmt, "Description: \"{desc}\"")?;
-            }
-        }
-        if let Some(controller) = neuron.controller {
-            writeln!(fmt, "Controller: {controller}")?;
-        }
-        if !neuron.hot_keys.is_empty() {
-            writeln!(
-                fmt,
-                "Hot keys: {}",
-                neuron.hot_keys.into_iter().format(", ")
-            )?;
-        }
-        if neuron.neuron_type.is_some() {
-            writeln!(fmt, "Neuron type: {neuron_type:?}")?;
-        }
-        if neuron.kyc_verified {
-            writeln!(fmt, "KYC verified: Yes")?;
-        }
-        if neuron.not_for_profit {
-            writeln!(fmt, "Not-for-profit: Yes")?;
-        }
-        if !neuron.recent_ballots.is_empty() {
-            writeln!(fmt, "Recent votes: {}", neuron.recent_ballots.len())?;
-        }
-        if !neuron.followees.is_empty() {
-            if neuron.followees.len() < 4 {
-                writeln!(
-                    fmt,
-                    "Followees: {}",
-                    neuron
-                        .followees
-                        .into_iter()
-                        .format_with(", ", |(topic, followees), f| {
-                            let topic = Topic::try_from(topic).unwrap_or(Topic::Unspecified);
-                            if followees.followees.len() < 4 {
-                                f(&format_args!(
-                                    "neurons {} ({topic:?})",
-                                    followees.followees.into_iter().map(|id| id.id).format(", ")
-                                ))
-                            } else {
-                                f(&format_args!(
-                                    "{} followees ({topic:?})",
-                                    followees.followees.len(),
-                                ))
-                            }
-                        })
-                )?;
-            } else {
-                writeln!(
-                    fmt,
-                    "Followees: {}",
-                    neuron
-                        .followees
-                        .into_iter()
-                        .map(|followees| followees.1.followees.len())
-                        .sum::<usize>()
-                )?;
-            }
-            fmt.push('\n');
-        }
-        if neuron.visibility.is_some() {
-            writeln!(fmt, "Neuron visibility: {neuron_visibility:?}")?;
-        }
->>>>>>> 5131366a
     }
     let fmt = ListNeurons {
         neurons: neurons
@@ -395,7 +149,6 @@
 pub fn display_manage_neuron(blob: &[u8]) -> AnyhowResult<String> {
     let response = Decode!(blob, ManageNeuronResponse)?;
     let cmd = response.command.context("command was null")?;
-<<<<<<< HEAD
     use Command::*;
     #[derive(Template)]
     #[template(path = "nns/manage_neuron.txt")]
@@ -403,94 +156,6 @@
         cmd: Command,
     }
     let fmt = ManageNeuron { cmd }.render()?;
-=======
-    let fmt = match cmd {
-        Command::Error(e) => display_governance_error(e),
-        Command::Configure(_) => "Neuron successfully configured".to_string(),
-        Command::RegisterVote(_) => "Successfully voted".to_string(),
-        Command::Follow(_) => "Successfully set following relationship".to_string(),
-        Command::Spawn(c) => {
-            if let Some(id) = c.created_neuron_id {
-                format!("Maturity successfully spawned to new neuron {}", id.id)
-            } else {
-                "Maturity successfully spawned to unknown new neuron".to_string()
-            }
-        }
-        Command::Split(c) => {
-            if let Some(id) = c.created_neuron_id {
-                format!("Neuron successfully split off to new neuron {}", id.id)
-            } else {
-                "Neuron successfully split off to unknown new neuron".to_string()
-            }
-        }
-        Command::ClaimOrRefresh(c) => {
-            if let Some(id) = c.refreshed_neuron_id {
-                format!("Successfully staked ICP in neuron {}", id.id)
-            } else {
-                "Successfully staked ICP in unknown neuron".to_string()
-            }
-        }
-        Command::Merge(c) => {
-            let mut fmt = "Successfully merged ".to_string();
-            if let Some(source) = c.source_neuron {
-                if let Some(id) = source.id {
-                    write!(fmt, "neuron {}", id.id)?;
-                } else {
-                    write!(fmt, "neuron with account {}", hex::encode(source.account))?;
-                }
-            } else {
-                write!(fmt, "unknown neuron")?;
-            }
-            write!(fmt, " into ")?;
-            if let Some(target) = c.target_neuron {
-                if let Some(id) = target.id {
-                    write!(fmt, "neuron {}", id.id)?;
-                } else {
-                    write!(fmt, "neuron with account {}", hex::encode(target.account))?;
-                }
-            } else {
-                write!(fmt, "unknown neuron")?;
-            }
-            fmt
-        }
-        Command::DisburseToNeuron(c) => {
-            if let Some(id) = c.created_neuron_id {
-                format!("Successfully disbursed into new neuron {}", id.id)
-            } else {
-                "Successfully disbursed into unknown new neuron".to_string()
-            }
-        }
-        Command::DisburseMaturity(c) => {
-            format!(
-                "Successfully disbursed {} maturity",
-                e8s_to_tokens(c.amount_disbursed_e8s.unwrap_or_default().into())
-            )
-        }
-        Command::MakeProposal(c) => {
-            if let Some(id) = c.proposal_id {
-                format!("Successfully created new proposal with ID {id}\nhttps://dashboard.internetcomputer.org/proposal/{id}", id = id.id)
-            } else {
-                "Successfully created new proposal (unknown ID)".to_string()
-            }
-        }
-        Command::StakeMaturity(c) => format!(
-            "Successfully staked maturity ({staked} staked maturity total, {remaining} unstaked)",
-            staked = e8s_to_tokens(c.staked_maturity_e8s.into()),
-            remaining = e8s_to_tokens(c.maturity_e8s.into()),
-        ),
-        Command::MergeMaturity(c) => format!(
-            "Successfully merged {merged} maturity (total stake now {total})",
-            merged = e8s_to_tokens(c.merged_maturity_e8s.into()),
-            total = e8s_to_tokens(c.new_stake_e8s.into())
-        ),
-        Command::Disburse(c) => format!(
-            "Successfully disbursed ICP at block index {}",
-            c.transfer_block_height
-        ),
-        Command::RefreshVotingPower(_) => "Successfully refreshed neuron's voting power".into(),
-        Command::SetFollowing(_) => "Successfully set following relationship".into(),
-    };
->>>>>>> 5131366a
     Ok(fmt)
 }
 
@@ -522,7 +187,6 @@
 }
 
 fn display_proposal_info(proposal_info: ProposalInfo) -> AnyhowResult<String> {
-<<<<<<< HEAD
     use Action::*;
     use Change::*;
     use NeuronIdOrSubaccount::*;
@@ -533,586 +197,6 @@
     #[template(path = "nns/proposal_info.txt")]
     struct GetProposalInfo {
         proposal_info: ProposalInfo,
-=======
-    let mut fmt = String::new();
-    let topic = proposal_info.topic;
-    let topic = Topic::try_from(topic).with_context(|| format!("unknown topic {topic}"))?;
-    let status = proposal_info.status;
-    let status = ProposalStatus::try_from(status)
-        .with_context(|| format!("unknown proposal status {status}"))?;
-    let reward_status = proposal_info.reward_status;
-    let reward_status = ProposalRewardStatus::try_from(reward_status)
-        .with_context(|| format!("unknown reward status {reward_status}"))?;
-    if let Some(proposal) = proposal_info.proposal {
-        if let Some(title) = proposal.title {
-            writeln!(fmt, "\"{title}\" ({topic:?})")?;
-        } else {
-            writeln!(fmt, "Untitled proposal ({topic:?})")?;
-        }
-        if !proposal.summary.is_empty() {
-            writeln!(fmt, "Summary: \"{}\"", proposal.summary)?;
-        }
-        if !proposal.url.is_empty() {
-            writeln!(fmt, "URL: {}", proposal.url)?;
-        }
-        if let Some(action) = proposal.action {
-            fmt.push_str("Proposed action: ");
-            match action {
-                Action::RegisterKnownNeuron(a) => {
-                    fmt.push_str("Register known neuron");
-                    if let Some(id) = a.id {
-                        write!(fmt, " {}", id.id)?;
-                    }
-                    if let Some(data) = a.known_neuron_data {
-                        write!(fmt, " as {}.", data.name)?;
-                        if let Some(desc) = data.description {
-                            write!(fmt, " \"{desc}\"")?;
-                        }
-                    }
-                    fmt.push('\n');
-                }
-                Action::ApproveGenesisKyc(a) => writeln!(
-                    fmt,
-                    "Approve principals {} for Genesis KYC",
-                    a.principals.iter().format(", ")
-                )?,
-                Action::AddOrRemoveNodeProvider(a) => {
-                    let (change, provider) =
-                        match a.change.context("node provider change was null")? {
-                            Change::ToAdd(provider) => ("Add", provider),
-                            Change::ToRemove(provider) => ("Remove", provider),
-                        };
-                    write!(fmt, "{change} node provider")?;
-                    if let Some(id) = provider.id {
-                        write!(fmt, " {id}")?;
-                    }
-                    if let Some(reward) = provider.reward_account {
-                        write!(fmt, " with reward account {}", hex::encode(reward.hash))?;
-                    }
-                    fmt.push('\n');
-                }
-                Action::CreateServiceNervousSystem(_)
-                | Action::OpenSnsTokenSwap(_)
-                | Action::SetSnsTokenSwapOpenTimeWindow(_) => {
-                    bail!("SNS proposals currently unsupported") //todo
-                }
-                Action::ExecuteNnsFunction(a) => {
-                    let function =
-                        NnsFunction::try_from(a.nns_function).unwrap_or(NnsFunction::Unspecified);
-                    writeln!(fmt, "Execute NNS function {function:?}")?;
-                    if a.payload.starts_with(b"DIDL") {
-                        let (canister_id, method) = function
-                            .canister_and_function()
-                            .map_err(|e| anyhow!(e.error_message))?;
-                        if let Ok(idl) = get_idl_string(
-                            &a.payload,
-                            canister_id.into(),
-                            get_default_role(canister_id.into()).unwrap_or_default(),
-                            method,
-                            "args",
-                        ) {
-                            writeln!(fmt, "Payload: {idl}")?;
-                        } else {
-                            writeln!(fmt, "Payload: {}", hex::encode(a.payload))?;
-                        }
-                    } else {
-                        writeln!(fmt, "Payload: {}", hex::encode(a.payload))?;
-                    }
-                }
-                Action::Motion(a) => writeln!(fmt, "\"{}\" (motion)", a.motion_text)?,
-                Action::ManageNetworkEconomics(a) => {
-                    writeln!(fmt, "Update network economics")?;
-                    if a.max_proposals_to_keep_per_topic != 0 {
-                        writeln!(
-                            fmt,
-                            "New maximum proposals to keep, per topic: {}",
-                            a.max_proposals_to_keep_per_topic
-                        )?;
-                    }
-                    if a.maximum_node_provider_rewards_e8s != 0 {
-                        writeln!(
-                            fmt,
-                            "New maximum node provider reward: {} ICP",
-                            e8s_to_tokens(a.maximum_node_provider_rewards_e8s.into())
-                        )?;
-                    }
-                    if a.minimum_icp_xdr_rate != 0 {
-                        writeln!(
-                            fmt,
-                            "New minimum ICP/SDR conversion rate: 1 ICP <> {} XDR",
-                            BigDecimal::new(a.minimum_icp_xdr_rate.into(), 2)
-                        )?;
-                    }
-                    if a.neuron_management_fee_per_proposal_e8s != 0 {
-                        writeln!(
-                            fmt,
-                            "New cost for making \"manage neuron\" proposals: {} ICP",
-                            e8s_to_tokens(a.neuron_management_fee_per_proposal_e8s.into())
-                        )?;
-                    }
-                    if a.neuron_minimum_stake_e8s != 0 {
-                        writeln!(
-                            fmt,
-                            "New minimum stake for neurons: {} ICP",
-                            e8s_to_tokens(a.neuron_minimum_stake_e8s.into())
-                        )?;
-                    }
-                    if a.neuron_spawn_dissolve_delay_seconds != 0 {
-                        writeln!(
-                            fmt,
-                            "New dissolve delay for spawned-maturity neurons: {}",
-                            format_duration_seconds(a.neuron_spawn_dissolve_delay_seconds)
-                        )?;
-                    }
-                    if a.transaction_fee_e8s != 0 {
-                        writeln!(
-                            fmt,
-                            "New ICP transaction fee: {} ICP",
-                            e8s_to_tokens(a.transaction_fee_e8s.into())
-                        )?;
-                    }
-                    if a.reject_cost_e8s != 0 {
-                        writeln!(
-                            fmt,
-                            "New proposal rejection cost: {} ICP",
-                            e8s_to_tokens(a.reject_cost_e8s.into())
-                        )?;
-                    }
-                    if let Some(extra) = a.neurons_fund_economics {
-                        if let Some(max) = extra.maximum_icp_xdr_rate {
-                            writeln!(
-                                fmt,
-                                "New maximum ICP/SDR conversion rate for the community fund: {}%",
-                                BigDecimal::new(max.basis_points().into(), 2)
-                            )?;
-                        }
-                        if let Some(min) = extra.minimum_icp_xdr_rate {
-                            writeln!(
-                                fmt,
-                                "New minimum ICP/SDR conversion rate for the community fund: {}%",
-                                BigDecimal::new(min.basis_points().into(), 2)
-                            )?;
-                        }
-                        if let Some(max) =
-                            extra.max_theoretical_neurons_fund_participation_amount_xdr
-                        {
-                            writeln!(fmt, "New maximum theoretical community fund participation amount: {} XDR", max.human_readable())?;
-                        }
-                        if let Some(extra) = extra.neurons_fund_matched_funding_curve_coefficients {
-                            if let Some(threshold) = extra.contribution_threshold_xdr {
-                                writeln!(fmt, "New SNS participation threshold to receive any community fund contributions: {} XDR", threshold.human_readable())?;
-                            }
-                            if let Some(milestone) = extra.one_third_participation_milestone_xdr {
-                                writeln!(fmt, "New SNS participation milestone to receive 1/3 community fund contribution: {} XDR", milestone.human_readable())?;
-                            }
-                            if let Some(milestone) = extra.full_participation_milestone_xdr {
-                                writeln!(fmt, "New SNS participation milestone to receive full community fund contribution: {} XDR", milestone.human_readable())?;
-                            }
-                        }
-                    }
-                }
-                Action::RewardNodeProvider(a) => {
-                    fmt.push_str("Reward node provider");
-                    if let Some(provider) = a.node_provider {
-                        if let Some(id) = provider.id {
-                            write!(fmt, " {id}")?;
-                        }
-                        if let Some(account) = provider.reward_account {
-                            write!(fmt, " (reward account {})", hex::encode(account.hash))?;
-                        }
-                    }
-                    write!(fmt, " with {} ICP", e8s_to_tokens(a.amount_e8s.into()))?;
-                    match a.reward_mode {
-                        Some(RewardMode::RewardToAccount(RewardToAccount {
-                            to_account: Some(to),
-                        })) => write!(fmt, " to account {}", hex::encode(to.hash))?,
-                        Some(RewardMode::RewardToNeuron(n)) => write!(
-                            fmt,
-                            " to neuron with {} dissolve delay",
-                            format_duration_seconds(n.dissolve_delay_seconds)
-                        )?,
-                        _ => {}
-                    }
-                    fmt.push('\n');
-                }
-                Action::RewardNodeProviders(a) => {
-                    if a.use_registry_derived_rewards.unwrap_or(false) {
-                        writeln!(
-                            fmt,
-                            "Reward node providers {}",
-                            a.rewards
-                                .into_iter()
-                                .filter_map(|r| r.node_provider.and_then(|p| p.id))
-                                .format(", ")
-                        )?;
-                    } else {
-                        fmt.push_str("Reward node providers\n");
-                        for reward in a.rewards {
-                            if let Some(provider) = reward.node_provider {
-                                if let Some(id) = provider.id {
-                                    write!(fmt, "{id}")?;
-                                    if let Some(account) = provider.reward_account {
-                                        write!(
-                                            fmt,
-                                            " (reward account {})",
-                                            hex::encode(account.hash)
-                                        )?;
-                                    }
-                                    write!(
-                                        fmt,
-                                        " with {} ICP",
-                                        e8s_to_tokens(reward.amount_e8s.into())
-                                    )?;
-                                    match reward.reward_mode {
-                                        Some(RewardMode::RewardToAccount(RewardToAccount {
-                                            to_account: Some(to),
-                                        })) => write!(fmt, " to account {}", hex::encode(to.hash))?,
-                                        Some(RewardMode::RewardToNeuron(n)) => write!(
-                                            fmt,
-                                            " to neuron with {} dissolve delay",
-                                            format_duration_seconds(n.dissolve_delay_seconds)
-                                        )?,
-                                        _ => {}
-                                    }
-                                    fmt.push('\n');
-                                }
-                            }
-                        }
-                    }
-                }
-                Action::SetDefaultFollowees(a) => {
-                    if a.default_followees.len() == 1 {
-                        let (topic, followees) = a.default_followees.into_iter().next().unwrap();
-                        writeln!(
-                            fmt,
-                            "Set default followees for {topic:?} to {followees}",
-                            topic = Topic::try_from(topic).unwrap_or_default(),
-                            followees = followees.followees.iter().map(|id| id.id).format(", ")
-                        )?;
-                    } else {
-                        writeln!(fmt, "Set default followees")?;
-                        for (topic, followees) in a.default_followees {
-                            writeln!(
-                                fmt,
-                                "For {topic:?}: {followees}",
-                                topic = Topic::try_from(topic).unwrap_or_default(),
-                                followees = followees.followees.iter().map(|id| id.id).format(", ")
-                            )?;
-                        }
-                    }
-                }
-                Action::InstallCode(a) => {
-                    let a = InstallCode::from(a);
-                    let install_mode = match a.install_mode() {
-                        CanisterInstallMode::Unspecified => "Install (unspecified mode)",
-                        CanisterInstallMode::Install => "Install",
-                        CanisterInstallMode::Reinstall => "Reinstall",
-                        CanisterInstallMode::Upgrade => "Upgrade",
-                    };
-                    let (canister_id, _) = a
-                        .canister_and_function()
-                        .map_err(|e| anyhow!(display_governance_error(e.into())))?;
-                    let canister_name = canister_id_to_nns_canister_name(canister_id);
-                    writeln!(fmt, "{install_mode} canister {canister_name}")?;
-                    writeln!(fmt, "WASM blob hash: {}", hex::encode(a.wasm_module_hash()))?;
-                    if a.skip_stopping_before_installing() {
-                        writeln!(
-                            fmt,
-                            "Canister will NOT be stopped before installing new WASM"
-                        )?;
-                    }
-                    if let Some(arg) = &a.arg_hash {
-                        writeln!(fmt, "Init args hash: {}", hex::encode(arg))?;
-                    }
-                }
-                Action::StopOrStartCanister(a) => {
-                    let action = match CanisterAction::try_from(a.action.unwrap_or_default())
-                        .unwrap_or(CanisterAction::Unspecified)
-                    {
-                        CanisterAction::Start => "Start",
-                        CanisterAction::Stop => "Stop",
-                        CanisterAction::Unspecified => "Start/stop (unspecified)",
-                    };
-                    let (canister_id, _) = StopOrStartCanister::from(a)
-                        .canister_and_function()
-                        .map_err(|e| anyhow!(display_governance_error(e.into())))?;
-                    let canister_name = canister_id_to_nns_canister_name(canister_id);
-
-                    writeln!(fmt, "{action} canister {canister_name}")?;
-                }
-                Action::UpdateCanisterSettings(a) => {
-                    let settings = a.settings.clone();
-                    let a = UpdateCanisterSettings::from(a);
-                    let (canister_id, _) = a
-                        .canister_and_function()
-                        .map_err(|e| anyhow!(display_governance_error(e.into())))?;
-                    let canister_name = canister_id_to_nns_canister_name(canister_id);
-                    writeln!(fmt, "Update settings of canister {canister_name}")?;
-                    fmt.push_str(&display_canister_settings(settings.unwrap())?);
-                }
-                Action::FulfillSubnetRentalRequest(req) => {
-                    writeln!(
-                        fmt,
-                        "Fulfill request to rent subnet by user {}",
-                        req.user
-                            .map_or_else(|| "<unknown>".to_string(), |user| user.to_string())
-                    )?;
-                    writeln!(
-                        fmt,
-                        "Replica version: {}\nNodes:",
-                        req.replica_version_id.unwrap_or_default()
-                    )?;
-                    for node in req.node_ids.unwrap_or_default() {
-                        writeln!(fmt, " - {node}")?;
-                    }
-                    fmt.push('\n');
-                }
-                Action::ManageNeuron(a) => {
-                    let neuron = a.neuron_id_or_subaccount.context("neuron ID was null")?;
-                    let neuron = display_neuron_id(neuron);
-                    match a.command.context("command was null")? {
-                        ProposalCommand::ClaimOrRefresh(_) => {
-                            writeln!(fmt, "Refresh the stake of neuron {neuron}")?;
-                        }
-                        ProposalCommand::Disburse(c) => {
-                            if let Some(amount) = c.amount {
-                                write!(
-                                    fmt,
-                                    "Disburse {icp} ICP from neuron {neuron}",
-                                    icp = e8s_to_tokens(amount.e8s.into())
-                                )?;
-                            } else {
-                                write!(fmt, "Disburse neuron {neuron}")?;
-                            }
-                            if let Some(to) = c.to_account {
-                                write!(fmt, " to account {}", hex::encode(to.hash))?;
-                            }
-                            fmt.push('\n');
-                        }
-                        ProposalCommand::DisburseToNeuron(c) => {
-                            write!(
-                                fmt,
-                                "Disburse {icp} ICP from neuron {neuron} to a new{verified} neuron",
-                                icp = e8s_to_tokens(c.amount_e8s.into()),
-                                verified = if c.kyc_verified { " KYC verified" } else { "" },
-                            )?;
-                            if let Some(controller) = c.new_controller {
-                                write!(fmt, " owned by {controller}")?;
-                            }
-                            writeln!(
-                                fmt,
-                                " with dissolve delay {}",
-                                format_timestamp_seconds(c.dissolve_delay_seconds)
-                            )?;
-                        }
-                        ProposalCommand::Follow(c) => {
-                            writeln!(
-                                fmt,
-                                "Configure neuron {neuron} to follow {ids} for proposals of type {topic:?}",
-                                topic = Topic::try_from(c.topic).unwrap_or(Topic::Unspecified),
-                                ids = c.followees.iter().map(|id| id.id).format(", ")
-                            )?;
-                        }
-                        ProposalCommand::MakeProposal(_) => {
-                            bail!("nested proposals not supported")
-                        }
-                        ProposalCommand::Merge(c) => {
-                            if let Some(source) = c.source_neuron_id {
-                                writeln!(
-                                    fmt,
-                                    "Merge neuron {source} into neuron {neuron}",
-                                    source = source.id
-                                )?;
-                            } else {
-                                writeln!(fmt, "Merge neuron {neuron}")?;
-                            }
-                        }
-                        ProposalCommand::MergeMaturity(c) => writeln!(
-                            fmt,
-                            "Merge {percentage}% of maturity into the stake of neuron {neuron}",
-                            percentage = c.percentage_to_merge
-                        )?,
-                        ProposalCommand::DisburseMaturity(c) => writeln!(
-                            fmt,
-                            "Disburse {percentage}% of maturity from neuron {neuron} to {account}",
-                            percentage = c.percentage_to_disburse,
-                            account = if let Some(account) = c.to_account {
-                                if let Some(owner) = account.owner {
-                                    format!(
-                                        "account {}",
-                                        icrc1_account(
-                                            owner.0,
-                                            account.subaccount.map(|x| x[..].try_into().unwrap())
-                                        )
-                                    )
-                                } else {
-                                    "unknown account".into()
-                                }
-                            } else {
-                                "the owner".into()
-                            }
-                        )?,
-                        ProposalCommand::RegisterVote(c) => {
-                            if let Some(proposal) = c.proposal {
-                                writeln!(
-                                    fmt,
-                                    "Vote {yn:?} on proposal {proposal} from neuron {neuron}",
-                                    proposal = proposal.id,
-                                    yn = Vote::from_repr(c.vote)
-                                )?
-                            } else {
-                                writeln!(
-                                    fmt,
-                                    "Vote {yn:?} from neuron {neuron}",
-                                    yn = Vote::from_repr(c.vote)
-                                )?;
-                            }
-                        }
-                        ProposalCommand::Spawn(c) => {
-                            if let Some(controller) = c.new_controller {
-                                writeln!(fmt, "Spawn {percentage}% of the maturity of neuron {neuron} to {controller}", percentage = c.percentage_to_spawn.unwrap_or_default())?;
-                            } else {
-                                writeln!(fmt, "Spawn {percentage}% of the maturity of neuron {neuron} to its owner", percentage = c.percentage_to_spawn.unwrap_or_default())?;
-                            }
-                        }
-                        ProposalCommand::Split(c) => writeln!(
-                            fmt,
-                            "Split off {icp} ICP from neuron {neuron} as a new neuron",
-                            icp = e8s_to_tokens(c.amount_e8s.into())
-                        )?,
-                        ProposalCommand::StakeMaturity(c) => writeln!(
-                            fmt,
-                            "Stake {percentage}% of the maturity of neuron {neuron}",
-                            percentage = c.percentage_to_stake.unwrap_or_default()
-                        )?,
-                        ProposalCommand::RefreshVotingPower(_) => {
-                            writeln!(fmt, "Refresh the voting power of neuron {neuron}")?
-                        }
-                        ProposalCommand::SetFollowing(c) => {
-                            writeln!(fmt, "Set neuron following")?;
-                            for topic in c.topic_following.unwrap_or_default() {
-                                writeln!(
-                                    fmt,
-                                    "For {topic:?}: {followees}",
-                                    topic = Topic::try_from(topic.topic.unwrap_or_default())
-                                        .unwrap_or(Topic::Unspecified),
-                                    followees = topic
-                                        .followees
-                                        .unwrap_or_default()
-                                        .iter()
-                                        .map(|id| id.id)
-                                        .format(", ")
-                                )?;
-                            }
-                        }
-                        ProposalCommand::Configure(c) => {
-                            match c.operation.context("operation was null")? {
-                                Operation::AddHotKey(o) => {
-                                    if let Some(key) = o.new_hot_key {
-                                        writeln!(fmt, "Add hot key {key} to neuron {neuron}")?
-                                    } else {
-                                        writeln!(fmt, "Add hot key to neuron {neuron}")?
-                                    }
-                                }
-                                Operation::RemoveHotKey(o) => {
-                                    if let Some(key) = o.hot_key_to_remove {
-                                        writeln!(fmt, "Remove hot key {key} from neuron {neuron}")?
-                                    } else {
-                                        writeln!(fmt, "Remove hot key from neuron {neuron}")?
-                                    }
-                                }
-                                Operation::ChangeAutoStakeMaturity(o) => writeln!(
-                                    fmt,
-                                    "{op} auto-staking maturity for neuron {neuron}",
-                                    op = if o.requested_setting_for_auto_stake_maturity {
-                                        "Enable"
-                                    } else {
-                                        "Disable"
-                                    }
-                                )?,
-                                Operation::IncreaseDissolveDelay(o) => writeln!(
-                                    fmt,
-                                    "Increase dissolve delay for neuron {neuron} by {dur}",
-                                    dur = format_duration_seconds(
-                                        o.additional_dissolve_delay_seconds.into()
-                                    )
-                                )?,
-                                Operation::SetDissolveTimestamp(o) => writeln!(
-                                    fmt,
-                                    "Set dissolve timestamp for neuron {neuron} to {time}",
-                                    time = format_timestamp_seconds(o.dissolve_timestamp_seconds)
-                                )?,
-                                Operation::JoinCommunityFund(_) => {
-                                    writeln!(fmt, "Add neuron {neuron} to the community fund")?
-                                }
-                                Operation::LeaveCommunityFund(_) => {
-                                    writeln!(fmt, "Remove neuron {neuron} from the community fund")?
-                                }
-                                Operation::StartDissolving(_) => {
-                                    writeln!(fmt, "Start dissolving neuron {neuron}")?
-                                }
-                                Operation::StopDissolving(_) => {
-                                    writeln!(fmt, "Stop dissolving neuron {neuron}")?
-                                }
-                                Operation::SetVisibility(set_visibility) => writeln!(
-                                    fmt,
-                                    "Set visibility of {neuron} to {visibility:?}",
-                                    visibility = Visibility::try_from(
-                                        set_visibility.visibility.unwrap_or_default()
-                                    )
-                                    .unwrap_or(Visibility::Unspecified)
-                                )?,
-                            }
-                        }
-                    }
-                }
-            }
-        }
-    } else {
-        writeln!(fmt, "Unknown proposal ({topic:?})")?;
-    }
-    if let Some(id) = proposal_info.id {
-        writeln!(fmt, "Proposal ID: {}", id.id)?;
-    }
-    if let Some(proposer) = proposal_info.proposer {
-        writeln!(
-            fmt,
-            "Created at {} by neuron {}",
-            format_timestamp_seconds(proposal_info.proposal_timestamp_seconds),
-            proposer.id,
-        )?;
-    } else {
-        writeln!(
-            fmt,
-            "Created at {}",
-            format_timestamp_seconds(proposal_info.proposal_timestamp_seconds)
-        )?;
-    }
-    writeln!(fmt, "Status: {status:?}, reward status: {reward_status:?}")?;
-    if let Some(reason) = proposal_info.failure_reason {
-        writeln!(fmt, "Failure reason: {}", reason.error_message)?;
-    }
-    if proposal_info.decided_timestamp_seconds != 0 {
-        writeln!(
-            fmt,
-            "Decided at {}",
-            format_timestamp_seconds(proposal_info.decided_timestamp_seconds)
-        )?;
-    }
-    if proposal_info.failed_timestamp_seconds != 0 {
-        writeln!(
-            fmt,
-            "Failed at {}",
-            format_timestamp_seconds(proposal_info.failed_timestamp_seconds)
-        )?;
-    }
-    if proposal_info.executed_timestamp_seconds != 0 {
-        writeln!(
-            fmt,
-            "Executed at {}",
-            format_timestamp_seconds(proposal_info.executed_timestamp_seconds)
-        )?;
->>>>>>> 5131366a
     }
     let fmt = GetProposalInfo { proposal_info }.render()?;
     Ok(fmt)
@@ -1160,7 +244,6 @@
     format!("NNS error: {}", err.error_message)
 }
 
-<<<<<<< HEAD
 fn map_governance_error<T>(res: Result<T, GovernanceError>) -> AnyhowResult<T> {
     res.map_err(|e| anyhow!(e.error_message))
 }
@@ -1175,47 +258,4 @@
 
 fn nested_proposals_not_supported() -> AnyhowResult<String> {
     bail!("Nested proposals not supported")
-=======
-fn display_canister_settings(settings: CanisterSettings) -> AnyhowResult<String> {
-    let mut fmt = String::new();
-    if let Some(controllers) = &settings.controllers {
-        let controllers = controllers
-            .controllers
-            .iter()
-            .map(|&c| {
-                CanisterId::try_from_principal_id(c)
-                    .map_or_else(|c| c.to_string(), canister_id_to_nns_canister_name)
-            })
-            .format(", ");
-        writeln!(fmt, "Controllers: {controllers}")?;
-    }
-    if let Some(freezing) = settings.freezing_threshold {
-        writeln!(
-            fmt,
-            "Freezing threshold: {} cycles",
-            format_t_cycles(freezing.into())
-        )?;
-    }
-    if let Some(memory) = settings.memory_allocation {
-        writeln!(fmt, "Memory allocation: {memory}%")?;
-    }
-    if let Some(compute) = settings.compute_allocation {
-        writeln!(fmt, "Compute allocation: {compute}%")?;
-    }
-    if let Some(visibility) = settings.log_visibility {
-        writeln!(
-            fmt,
-            "Log visibility: {:?}",
-            LogVisibility::try_from(visibility).unwrap_or(LogVisibility::Unspecified)
-        )?;
-    }
-    if let Some(limit) = settings.wasm_memory_limit {
-        writeln!(fmt, "WASM memory limit: {}", HumanBytes(limit))?;
-    }
-    if fmt.is_empty() {
-        Ok("No changes to canister settings\n".into())
-    } else {
-        Ok(fmt)
-    }
->>>>>>> 5131366a
 }