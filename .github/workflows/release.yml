name: Release

on:
  push:
    tags:
      - "*"

jobs:
  build:
    name: Release binary for ${{ matrix.name }}
    runs-on: ${{ matrix.os }}
    strategy:
      fail-fast: false
      matrix:
        include:
          - os: ubuntu-20.04
            name: linux-musl
            target_file: target/x86_64-unknown-linux-musl/release/quill
            asset_name: quill-linux-x86_64-musl
            make_target: musl-static
          - os: windows-latest
            name: windows
            target_file: target/release/quill.exe
            asset_name: quill-windows-x86_64.exe
            make_target: release
            rust: 1.66.1
          - os: macos-latest
            name: macos
            target_file: target/release/quill
            asset_name: quill-macos-x86_64
            make_target: release
            rust: 1.66.1
          - os: ubuntu-latest
            name: linux-arm32
            target_file: target/arm-unknown-linux-gnueabihf/release-arm/quill
            asset_name: quill-arm_32
            make_target: unused
            rust: 1.66.1
          - os: ubuntu-latest
            name: linux
            target_file: target/x86_64-unknown-linux-gnu/release/quill
            asset_name: quill-linux-x86_64
            make_target: release
            rust: 1.66.1
    steps:
      - uses: actions/checkout@master

      - if: ${{ contains(matrix.os, 'windows') }}
        shell: bash
        run: echo 'VCPKG_ROOT=C:\vcpkg' >> $GITHUB_ENV
      - uses: actions/cache@v3
        with:
          path: |
            ~/.cargo/git
            ~/.cargo/registry
            ${{ env.VCPKG_ROOT }}
          key: ${{ matrix.os }}-cargo-${{ matrix.rust }}-release-1

      - name: Install dependencies (windows only)
        if: ${{ contains(matrix.os, 'windows')
        shell: bash
        run: |
          vcpkg integrate install
          vcpkg install openssl:x64-windows-static-md
          echo "OPENSSL_DIR=C:\vcpkg\installed\x64-windows-static-md" >> $GITHUB_ENV
          echo "OPENSSL_STATIC=Yes" >> $GITHUB_ENV

      - name: Install toolchain (Linux static)
<<<<<<< HEAD
        if: matrix.name == 'linux-musl'
=======
        if: ${{ matrix.name == 'linux' }}
>>>>>>> 866283b3
        uses: mariodfinity/rust-musl-action@master
        with:
          args: make ${{ matrix.make_target }}
      - name: Install toolchain (ARM)
<<<<<<< HEAD
        if: matrix.name == 'linux-arm32'
=======
        if: ${{ matrix.name == 'arm' }}
>>>>>>> 866283b3
        uses: actions-rs/toolchain@v1
        with:
          profile: minimal
          toolchain: ${{ matrix.rust }}
          override: true
          target: arm-unknown-linux-gnueabihf
      - name: Install toolchain (Non-linux)
<<<<<<< HEAD
        if: matrix.name != 'linux-musl' && matrix.name != 'linux-arm32'
=======
        if: ${{ matrix.name != 'linux' && matrix.name != 'arm' }}
>>>>>>> 866283b3
        uses: actions-rs/toolchain@v1
        with:
          profile: minimal
          toolchain: ${{ matrix.rust }}
          override: true

      - name: Cross build
<<<<<<< HEAD
        if: matrix.name == 'linux-arm32'
=======
        if: ${{ matrix.name == 'arm' }}
>>>>>>> 866283b3
        uses: actions-rs/cargo@v1
        with:
          use-cross: true
          command: build
          args: --target arm-unknown-linux-gnueabihf --features static-ssl --profile release-arm --locked

      - name: Make
<<<<<<< HEAD
        if: matrix.name != 'linux-musl' && matrix.name != 'linux-arm32'
=======
        if: ${{ matrix.name != 'linux' && matrix.name != 'arm' }}
>>>>>>> 866283b3
        run: make ${{ matrix.make_target }}

      - name: Upload binaries to release
        uses: svenstaro/upload-release-action@v2
        with:
          repo_token: ${{ secrets.GITHUB_TOKEN }}
          file: ${{ matrix.target_file }}
          asset_name: ${{ matrix.asset_name }}
          tag: ${{ github.ref }}<|MERGE_RESOLUTION|>--- conflicted
+++ resolved
@@ -66,20 +66,12 @@
           echo "OPENSSL_STATIC=Yes" >> $GITHUB_ENV
 
       - name: Install toolchain (Linux static)
-<<<<<<< HEAD
-        if: matrix.name == 'linux-musl'
-=======
-        if: ${{ matrix.name == 'linux' }}
->>>>>>> 866283b3
+        if: ${{ matrix.name == 'linux-musl' }}
         uses: mariodfinity/rust-musl-action@master
         with:
           args: make ${{ matrix.make_target }}
       - name: Install toolchain (ARM)
-<<<<<<< HEAD
-        if: matrix.name == 'linux-arm32'
-=======
-        if: ${{ matrix.name == 'arm' }}
->>>>>>> 866283b3
+        if: ${{ matrix.name == 'linux-arm32' }}
         uses: actions-rs/toolchain@v1
         with:
           profile: minimal
@@ -87,11 +79,7 @@
           override: true
           target: arm-unknown-linux-gnueabihf
       - name: Install toolchain (Non-linux)
-<<<<<<< HEAD
-        if: matrix.name != 'linux-musl' && matrix.name != 'linux-arm32'
-=======
-        if: ${{ matrix.name != 'linux' && matrix.name != 'arm' }}
->>>>>>> 866283b3
+        if: ${{ matrix.name != 'linux-musl' && matrix.name != 'linux-arm32' }}
         uses: actions-rs/toolchain@v1
         with:
           profile: minimal
@@ -99,11 +87,7 @@
           override: true
 
       - name: Cross build
-<<<<<<< HEAD
-        if: matrix.name == 'linux-arm32'
-=======
-        if: ${{ matrix.name == 'arm' }}
->>>>>>> 866283b3
+        if: ${{ matrix.name == 'linux-arm32' }}
         uses: actions-rs/cargo@v1
         with:
           use-cross: true
@@ -111,11 +95,7 @@
           args: --target arm-unknown-linux-gnueabihf --features static-ssl --profile release-arm --locked
 
       - name: Make
-<<<<<<< HEAD
-        if: matrix.name != 'linux-musl' && matrix.name != 'linux-arm32'
-=======
-        if: ${{ matrix.name != 'linux' && matrix.name != 'arm' }}
->>>>>>> 866283b3
+        if: ${{ matrix.name != 'linux-musl' && matrix.name != 'linux-arm32' }}
         run: make ${{ matrix.make_target }}
 
       - name: Upload binaries to release
