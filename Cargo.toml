[package]
name = "quill"
<<<<<<< HEAD
version = "0.2.7"
=======
version = "0.2.6"
>>>>>>> f919b7c3
authors = ["DFINITY Team"]
edition = "2018"

[[bin]]
name = "quill"
path = "src/main.rs"

[dependencies]
anyhow = "1.0.34"
candid = "0.6.20"
chrono = "0.4.9"
clap = "3.0.0-beta.2"
crc32fast = "1.2.0"
hex = {version = "0.4.2", features = ["serde"] }
ic-base-types = { git = "https://github.com/dfinity/ic", rev = "779549eccfcf61ac702dfc2ee6d76ffdc2db1f7f" }
ic-nns-constants = { git = "https://github.com/dfinity/ic", rev = "779549eccfcf61ac702dfc2ee6d76ffdc2db1f7f" }
ledger-canister = { git = "https://github.com/dfinity/ic", rev = "779549eccfcf61ac702dfc2ee6d76ffdc2db1f7f" }
openssl = "0.10.32"
serde = "1.0"
serde_cbor = "0.11.1"
serde_json = "1.0.57"
serde_bytes = "0.11.2"
tokio = { version = "1.2.0", features = [ "fs" ] }

[features]
static-ssl = ["openssl/vendored"]

[dependencies.ic-agent]
git = "https://github.com/dfinity/agent-rs.git"
rev = "ca9c672f235f27cbbfc6bd4d39afe96228191e8b"
features = ["reqwest"]

[dependencies.ic-types]
git = "https://github.com/dfinity/agent-rs.git"
rev = "ca9c672f235f27cbbfc6bd4d39afe96228191e8b"

[patch.crates-io.ic-agent]
git = "https://github.com/dfinity/agent-rs.git"
rev = "ca9c672f235f27cbbfc6bd4d39afe96228191e8b"

[patch.crates-io.ic-types]
git = "https://github.com/dfinity/agent-rs.git"
rev = "ca9c672f235f27cbbfc6bd4d39afe96228191e8b"
<|MERGE_RESOLUTION|>--- conflicted
+++ resolved
@@ -1,10 +1,6 @@
 [package]
 name = "quill"
-<<<<<<< HEAD
 version = "0.2.7"
-=======
-version = "0.2.6"
->>>>>>> f919b7c3
 authors = ["DFINITY Team"]
 edition = "2018"
 
