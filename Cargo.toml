--- conflicted
+++ resolved
@@ -1,10 +1,6 @@
 [package]
 name = "quill"
-<<<<<<< HEAD
-version = "0.2.12"
-=======
-version = "0.2.13"
->>>>>>> 8b93219e
+version = "0.2.14"
 authors = ["DFINITY Team"]
 edition = "2018"
 
